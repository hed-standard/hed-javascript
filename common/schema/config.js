/** Path to the fallback HED schema. */
<<<<<<< HEAD
const fallbackFilePath = 'data/HED8.0.0.xml'
=======
// TODO: Delete in 4.0.0.
const fallbackFilePath = 'data/HED8.0.0.xml'

>>>>>>> c112bb05
const fallbackDirectory = 'data/'
const localSchemaList = ['HED8.0.0', 'HED_testlib_1.0.2']

module.exports = {
  fallbackFilePath,
  fallbackDirectory,
  localSchemaList,
}<|MERGE_RESOLUTION|>--- conflicted
+++ resolved
@@ -1,11 +1,7 @@
 /** Path to the fallback HED schema. */
-<<<<<<< HEAD
-const fallbackFilePath = 'data/HED8.0.0.xml'
-=======
+
 // TODO: Delete in 4.0.0.
 const fallbackFilePath = 'data/HED8.0.0.xml'
-
->>>>>>> c112bb05
 const fallbackDirectory = 'data/'
 const localSchemaList = ['HED8.0.0', 'HED_testlib_1.0.2']
 
