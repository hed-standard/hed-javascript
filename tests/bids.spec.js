const assert = require('chai').assert
const converterGenerateIssue = require('../converter/issues')
const { generateIssue } = require('../common/issues/issues')
const { SchemaSpec, SchemasSpec } = require('../common/schema/types')
const { recursiveMap } = require('../utils/array')
const { validateBidsDataset } = require('../validator/bids/validate')
// const { getSchemaSpecs } = require('../validator/bids/schemas')
const { BidsDataset, BidsEventFile, BidsHedIssue, BidsJsonFile, BidsIssue, BidsSidecar } = require('../validator/bids')
// const splitHedString = require('../validator/parser/splitHedString')
// const { buildSchemas } = require('../validator/schema/init')

//const {stringTemplate} = require("../../utils/string");

describe('BIDS datasets', () => {
  const sidecars = [
    // sub01 - Valid sidecars
    [
      {
        color: {
          HED: {
            red: 'RGB-red',
            green: 'RGB-green',
            blue: 'RGB-blue',
          },
        },
      },
      {
        vehicle: {
          HED: {
            car: 'Car',
            train: 'Train',
            boat: 'Boat',
          },
        },
        speed: {
          HED: 'Speed/# mph',
        },
      },
      {
        duration: {
          HED: 'Duration/# s',
        },
        age: {
          HED: 'Age/#',
        },
      },
    ],
    // sub02 - Invalid sidecars
    [
      {
        transport: {
          HED: {
            car: 'Car',
            train: 'Train',
            boat: 'Boat',
            maglev: 'Train/Maglev', // Extension.
          },
        },
      },
      {
        emotion: {
          HED: {
            happy: 'Happy',
            sad: 'Sad',
            angry: 'Angry',
            confused: 'Confused', // Not in schema.
          },
        },
      },
    ],
    // sub03 - Placeholders
    [
      {
        valid_definition: {
          HED: { definition: '(Definition/ValidDefinition, (Square))' },
        },
      },
      {
        valid_placeholder_definition: {
          HED: {
            definition: '(Definition/ValidPlaceholderDefinition/#, (RGB-red/#))',
          },
        },
      },
      {
        valid_value_and_definition: {
          HED: 'Duration/# ms, (Definition/ValidValueAndDefinition/#, (Age/#))',
        },
      },
      {
        invalid_definition_group: {
          HED: { definition: '(Definition/InvalidDefinitionGroup, (Age/#))' },
        },
      },
      {
        invalid_definition_tag: {
          HED: { definition: '(Definition/InvalidDefinitionTag/#, (Age))' },
        },
      },
      {
        multiple_placeholders_in_group: {
          HED: {
            definition: '(Definition/MultiplePlaceholdersInGroupDefinition/#, (Age/#, Duration/# s))',
          },
        },
      },
      {
        multiple_value_tags: {
          HED: 'Duration/# s, RGB-blue/#',
        },
      },
      {
        no_value_tags: {
          HED: 'Sad',
        },
      },
      {
        value_in_categorical: {
          HED: {
            purple: 'Purple',
            yellow: 'Yellow',
            orange: 'Orange',
            green: 'RGB-green/#',
          },
        },
      },
    ],
    // sub04 - HED 2 sidecars
    [
      {
        test: {
          HED: {
            first: 'Event/Label/Test,Event/Category/Miscellaneous/Test,Event/Description/Test',
          },
        },
      },
    ],
    // sub05 - HED 3 sidecars with libraries
    [
      {
        // Library and base and defs
        event_type: {
          HED: {
            show_face: 'Sensory-event, ts:Visual-presentation',
            left_press: 'Press, Def/My-def1, ts:Def/My-def2/3',
          },
        },
        dummy_defs: {
          HED: {
            def1: '(Definition/My-def1, (Red, Blue))',
            def2: '(ts:Definition/My-def2/#, (Green, Label/#))',
          },
        },
      },
      {
        // Just library
        event_type: {
          HED: {
            show_face: 'ts:Sensory-event, ts:Visual-presentation',
            left_press: 'ts:Push-button',
          },
        },
      },
      {
        // Just base
        event_type: {
          HED: {
            show_face: 'Sensory-event, Visual-presentation',
            left_press: 'Push-button',
          },
        },
      },
    ],
  ]

  const hedColumnOnlyHeader = ['onset', 'duration', 'HED']
  const bidsTsvFiles = [
    // sub01 - Valid TSV-only data
    [
      new BidsEventFile(
        '/sub01/sub01_task-test_run-1_events.tsv',
        [],
        {},
        {
          headers: hedColumnOnlyHeader,
          rows: [hedColumnOnlyHeader, ['7', 'something', 'Cellphone']],
        },
        {
          relativePath: '/sub01/sub01_task-test_run-1_events.tsv',
          path: '/sub01/sub01_task-test_run-1_events.tsv',
        },
      ),
      new BidsEventFile(
        '/sub01/sub01_task-test_run-2_events.tsv',
        [],
        {},
        {
          headers: hedColumnOnlyHeader,
          rows: [hedColumnOnlyHeader, ['7', 'something', 'Cellphone'], ['11', 'else', 'Desktop-computer']],
        },
        {
          relativePath: '/sub01/sub01_task-test_run-2_events.tsv',
          path: '/sub01/sub01_task-test_run-2_events.tsv',
        },
      ),
      new BidsEventFile(
        '/sub01/sub01_task-test_run-3_events.tsv',
        [],
        {},
        {
          headers: hedColumnOnlyHeader,
          rows: [hedColumnOnlyHeader, ['7', 'something', 'Ceramic, Pink']],
        },
        {
          relativePath: '/sub01/sub01_task-test_run-3_events.tsv',
          path: '/sub01/sub01_task-test_run-3_events.tsv',
        },
      ),
    ],
    // sub02 - Invalid TSV-only data
    [
      new BidsEventFile(
        '/sub02/sub02_task-test_run-1_events.tsv',
        [],
        {},
        {
          headers: hedColumnOnlyHeader,
          rows: [hedColumnOnlyHeader, ['11', 'else', 'Speed/300 miles']],
        },
        {
          relativePath: '/sub02/sub02_task-test_run-1_events.tsv',
          path: '/sub02/sub02_task-test_run-1_events.tsv',
        },
      ),
      new BidsEventFile(
        '/sub02/sub02_task-test_run-2_events.tsv',
        [],
        {},
        {
          headers: hedColumnOnlyHeader,
          rows: [hedColumnOnlyHeader, ['7', 'something', 'Train/Maglev']],
        },
        {
          relativePath: '/sub02/sub02_task-test_run-2_events.tsv',
          path: '/sub02/sub02_task-test_run-2_events.tsv',
        },
      ),
      new BidsEventFile(
        '/sub02/sub02_task-test_run-3_events.tsv',
        [],
        {},
        {
          headers: hedColumnOnlyHeader,
          rows: [hedColumnOnlyHeader, ['7', 'something', 'Train'], ['11', 'else', 'Speed/300 miles']],
        },
        {
          relativePath: '/sub02/sub02_task-test_run-3_events.tsv',
          path: '/sub02/sub02_task-test_run-3_events.tsv',
        },
      ),
      new BidsEventFile(
        '/sub02/sub02_task-test_run-4_events.tsv',
        [],
        {},
        {
          headers: hedColumnOnlyHeader,
          rows: [hedColumnOnlyHeader, ['7', 'something', 'Maglev'], ['11', 'else', 'Speed/300 miles']],
        },
        {
          relativePath: '/sub02/sub02_task-test_run-4_events.tsv',
          path: '/sub02/sub02_task-test_run-4_events.tsv',
        },
      ),
      new BidsEventFile(
        '/sub02/sub02_task-test_run-5_events.tsv',
        [],
        {},
        {
          headers: hedColumnOnlyHeader,
          rows: [hedColumnOnlyHeader, ['7', 'something', 'Train/Maglev'], ['11', 'else', 'Speed/300 miles']],
        },
        {
          relativePath: '/sub02/sub02_task-test_run-5_events.tsv',
          path: '/sub02/sub02_task-test_run-5_events.tsv',
        },
      ),
    ],
    // sub03 - Valid combined sidecar/TSV data
    [
      new BidsEventFile(
        '/sub03/sub03_task-test_run-1_events.tsv',
        ['/sub03/sub03_task-test_run-1_events.json'],
        sidecars[2][0],
        {
          headers: ['onset', 'duration'],
          rows: [
            ['onset', 'duration'],
            ['7', 'something'],
          ],
        },
        {
          relativePath: '/sub03/sub03_task-test_run-1_events.tsv',
          path: '/sub03/sub03_task-test_run-1_events.tsv',
        },
      ),
      new BidsEventFile(
        '/sub03/sub03_task-test_run-2_events.tsv',
        ['/sub01/sub01_task-test_run-1_events.json'],
        sidecars[0][0],
        {
          headers: ['onset', 'duration', 'color'],
          rows: [
            ['onset', 'duration', 'color'],
            ['7', 'something', 'red'],
          ],
        },
        {
          relativePath: '/sub03/sub03_task-test_run-2_events.tsv',
          path: '/sub03/sub03_task-test_run-2_events.tsv',
        },
      ),
      new BidsEventFile(
        '/sub03/sub03_task-test_run-3_events.tsv',
        ['/sub01/sub01_task-test_run-2_events.json'],
        sidecars[0][1],
        {
          headers: ['onset', 'duration', 'speed'],
          rows: [
            ['onset', 'duration', 'speed'],
            ['7', 'something', '60'],
          ],
        },
        {
          relativePath: '/sub03/sub03_task-test_run-3_events.tsv',
          path: '/sub03/sub03_task-test_run-3_events.tsv',
        },
      ),
      new BidsEventFile(
        '/sub03/sub03_task-test_run-4_events.tsv',
        ['/sub03/sub03_task-test_run-1_events.json'],
        sidecars[2][0],
        {
          headers: hedColumnOnlyHeader,
          rows: [hedColumnOnlyHeader, ['7', 'something', 'Laptop-computer']],
        },
        {
          relativePath: '/sub03/sub03_task-test_run-4_events.tsv',
          path: '/sub03/sub03_task-test_run-4_events.tsv',
        },
      ),
      new BidsEventFile(
        '/sub03/sub03_task-test_run-5_events.tsv',
        ['/sub01/sub01_task-test_run-1_events.json'],
        sidecars[0][0],
        {
          headers: ['onset', 'duration', 'color', 'HED'],
          rows: [
            ['onset', 'duration', 'color', 'HED'],
            ['7', 'something', 'green', 'Laptop-computer'],
          ],
        },
        {
          relativePath: '/sub03/sub03_task-test_run-5_events.tsv',
          path: '/sub03/sub03_task-test_run-5_events.tsv',
        },
      ),
      new BidsEventFile(
        '/sub03/sub03_task-test_run-6_events.tsv',
        ['/sub01/sub01_task-test_run-1_events.json', '/sub01/sub01_task-test_run-2_events.json'],
        Object.assign({}, sidecars[0][0], sidecars[0][1]),
        {
          headers: ['onset', 'duration', 'color', 'vehicle', 'speed'],
          rows: [
            ['onset', 'duration', 'color', 'vehicle', 'speed'],
            ['7', 'something', 'blue', 'train', '150'],
          ],
        },
        {
          relativePath: '/sub03/sub03_task-test_run-6_events.tsv',
          path: '/sub03/sub03_task-test_run-6_events.tsv',
        },
      ),
      new BidsEventFile(
        '/sub03/sub03_task-test_run-7_events.tsv',
        ['/sub01/sub01_task-test_run-1_events.json', '/sub01/sub01_task-test_run-2_events.json'],
        Object.assign({}, sidecars[0][0], sidecars[0][1]),
        {
          headers: ['onset', 'duration', 'color', 'vehicle', 'speed'],
          rows: [
            ['onset', 'duration', 'color', 'vehicle', 'speed'],
            ['7', 'something', 'red', 'train', '150'],
            ['11', 'else', 'blue', 'boat', '15'],
            ['15', 'another', 'green', 'car', '70'],
          ],
        },
        {
          relativePath: '/sub03/sub03_task-test_run-7_events.tsv',
          path: '/sub03/sub03_task-test_run-7_events.tsv',
        },
      ),
    ],
    // sub04 - Invalid combined sidecar/TSV data
    [
      new BidsEventFile(
        '/sub04/sub04_task-test_run-1_events.tsv',
        ['/sub02/sub02_task-test_run-2_events.json'],
        sidecars[1][1],
        {
          headers: ['onset', 'duration', 'emotion', 'HED'],
          rows: [
            ['onset', 'duration', 'emotion', 'HED'],
            ['7', 'high', 'happy', 'Yellow'],
            ['11', 'low', 'sad', 'Blue'],
            ['15', 'mad', 'angry', 'Red'],
            ['19', 'huh', 'confused', 'Gray'],
          ],
        },
        {
          relativePath: '/sub04/sub04_task-test_run-1_events.tsv',
          path: '/sub04/sub04_task-test_run-1_events.tsv',
        },
      ),
      new BidsEventFile(
        '/sub04/sub04_task-test_run-2_events.tsv',
        ['/sub02/sub02_task-test_run-1_events.json'],
        sidecars[1][0],
        {
          headers: ['onset', 'duration', 'transport'],
          rows: [
            ['onset', 'duration', 'transport'],
            ['7', 'wet', 'boat'],
            ['11', 'steam', 'train'],
            ['15', 'tires', 'car'],
            ['19', 'speedy', 'maglev'],
          ],
        },
        {
          relativePath: '/sub04/sub04_task-test_run-2_events.tsv',
          path: '/sub04/sub04_task-test_run-2_events.tsv',
        },
      ),
      new BidsEventFile(
        '/sub04/sub04_task-test_run-3_events.tsv',
        ['/sub01/sub01_task-test_run-2_events.json', '/sub02/sub02_task-test_run-1_events.json'],
        Object.assign({}, sidecars[0][1], sidecars[1][0]),
        {
          headers: ['onset', 'duration', 'vehicle', 'transport', 'speed'],
          rows: [
            ['onset', 'duration', 'vehicle', 'transport', 'speed'],
            ['7', 'ferry', 'train', 'boat', '20'],
            ['11', 'autotrain', 'car', 'train', '79'],
            ['15', 'towing', 'boat', 'car', '30'],
            ['19', 'tugboat', 'boat', 'boat', '5'],
          ],
        },
        {
          relativePath: '/sub04/sub04_task-test_run-3_events.tsv',
          path: '/sub04/sub04_task-test_run-3_events.tsv',
        },
      ),
      new BidsEventFile(
        '/sub04/sub04_task-test_run-4_events.tsv',
        ['/sub01/sub01_task-test_run-3_events.json'],
        sidecars[0][2],
        {
          headers: ['onset', 'duration', 'age', 'HED'],
          rows: [
            ['onset', 'duration', 'age', 'HED'],
            ['7', 'ferry', '30', 'Age/30'],
          ],
        },
        {
          relativePath: '/sub04/sub04_task-test_run-4_events.tsv',
          path: '/sub04/sub04_task-test_run-4_events.tsv',
        },
      ),
      new BidsEventFile(
        '/sub04/sub04_task-test_run-5_events.tsv',
        ['/sub01/sub01_task-test_run-1_events.json'],
        sidecars[0][0],
        {
          headers: ['onset', 'duration', 'color'],
          rows: [
            ['onset', 'duration', 'color'],
            ['7', 'royal', 'purple'],
          ],
        },
        {
          relativePath: '/sub04/sub04_task-test_run-5_events.tsv',
          path: '/sub04/sub04_task-test_run-5_events.tsv',
        },
      ),
    ],
    // sub05 - Valid combined sidecar/TSV data from HED 2
    [
      new BidsEventFile(
        '/sub05/sub05_task-test_run-1_events.tsv',
        ['/sub05/sub05_task-test_run-1_events.json'],
        sidecars[3][0],
        {
          headers: ['onset', 'duration', 'test', 'HED'],
          rows: [
            ['onset', 'duration', 'test', 'HED'],
            ['7', 'something', 'first', 'Event/Duration/55 ms'],
          ],
        },
        {
          relativePath: '/sub05/sub05_task-test_run-1_events.tsv',
          path: '/sub05/sub05_task-test_run-1_events.tsv',
        },
      ),
    ],
    // sub06 - Valid combined sidecar/TSV data with library
    [
      new BidsEventFile(
        '/sub06/sub06_task-test_run-1_events.tsv',
        ['/sub06/sub06_task-test_run-1_events.json'],
        sidecars[4][0],
        {
          headers: ['onset', 'duration', 'event_type', 'size'],
          rows: [
            ['onset', 'duration', 'event_type', 'size'],
            ['7', 'n/a', 'show_face', '6'],
            ['7', 'n/a', 'left_press', '7'],
          ],
        },
        {
          relativePath: '/sub06/sub06_task-test_run-1_events.tsv',
          path: '/sub06/sub06_task-test_run-1_events.tsv',
        },
      ),
      new BidsEventFile(
        '/sub03/sub06_task-test_run-1_events.tsv',
        ['/sub03/sub06_task-test_run-1_events.json'],
        sidecars[4][1],
        {
          headers: ['onset', 'duration', 'event_type', 'size'],
          rows: [
            ['onset', 'duration', 'event_type', 'size'],
            ['7', 'n/a', 'show_face', '6'],
            ['7', 'n/a', 'left_press', '7'],
          ],
        },
        {
          relativePath: '/sub06/sub06_task-test_run-1_events.tsv',
          path: '/sub06/sub06_task-test_run-1_events.tsv',
        },
      ),
      new BidsEventFile(
        '/sub03/sub06_task-test_run-1_events.tsv',
        ['/sub03/sub06_task-test_run-1_events.json'],
        sidecars[4][2],
        {
          headers: ['onset', 'duration', 'event_type', 'size'],
          rows: [
            ['onset', 'duration', 'event_type', 'size'],
            ['7', 'n/a', 'show_face', '6'],
            ['7', 'n/a', 'left_press', '7'],
          ],
        },
        {
          relativePath: '/sub06/sub06_task-test_run-1_events.tsv',
          path: '/sub06/sub06_task-test_run-1_events.tsv',
        },
      ),
    ],
  ]

  const datasetDescriptions = [
    // Good datasetDescription.json files
    [
      { Name: 'OnlyBase', BIDSVersion: '1.7.0', HEDVersion: '8.1.0' },
      { Name: 'BaseAndTest', BIDSVersion: '1.7.0', HEDVersion: ['8.1.0', 'ts:testlib_1.0.2'] },
      { Name: 'OnlyTest', BIDSVersion: '1.7.0', HEDVersion: ['ts:testlib_1.0.2'] },
      { Name: 'BaseAndTwoTests', BIDSVersion: '1.7.0', HEDVersion: ['8.1.0', 'ts:testlib_1.0.2', 'bg:testlib_1.0.2'] },
      { Name: 'TwoTests', BIDSVersion: '1.7.0', HEDVersion: ['ts:testlib_1.0.2', 'bg:testlib_1.0.2'] },
    ],
    [
      { Name: 'NonExistentLibrary', BIDSVersion: '1.7.0', HEDVersion: ['8.1.0', 'ts:badlib_1.0.2'] },
<<<<<<< HEAD
      { Name: 'LeadingColon', BIDSVersion: '1.7.0', HEDVersion: [':testlib_1.0.2', '8.1.0'] },
      { Name: 'BadNickName', BIDSVersion: '1.7.0', HEDVersion: ['8.1.0', 't-s:testlib_1.0.2'] },
      { Name: 'MultipleColons1', BIDSVersion: '1.7.0', HEDVersion: ['8.1.0', 'ts::testlib_1.0.2'] },
      { Name: 'MultipleColons2', BIDSVersion: '1.7.0', HEDVersion: ['8.1.0', ':ts:testlib_1.0.2'] },
      { Name: 'NoLibraryName', BIDSVersion: '1.7.0', HEDVersion: ['8.1.0', 'ts:_1.0.2'] },
      { Name: 'BadVersion1', BIDSVersion: '1.7.0', HEDVersion: ['8.1.0', 'ts:testlib1.0.2'] },
      { Name: 'BadVersion2', BIDSVersion: '1.7.0', HEDVersion: ['8.1.0', 'ts:testlib_1.a.2'] },
      { Name: 'BadRemote1', BIDSVersion: '1.7.0', HEDVersion: ['8.1.0', 'ts:testlib_1.800.2'] },
      { Name: 'BadRemote2', BIDSVersion: '1.7.0', HEDVersion: '8.828.0' },
=======
      { Name: 'LeadingColon', BIDSVersion: '1.7.0', HEDVersion: ['8.1.0', ':ts:testlib_1.0.2'] },
      { Name: 'BadNickName', BIDSVersion: '1.7.0', HEDVersion: ['8.1.0', '1ts:testlib_1.0.2'] },
      { Name: 'MultipleColons1', BIDSVersion: '1.7.0', HEDVersion: ['8.1.0', 'ts::testlib_1.0.2'] },
      { Name: 'NoLibraryName', BIDSVersion: '1.7.0', HEDVersion: ['8.1.0', 'ts:_1.0.2'] },
      { Name: 'BadVersion1', BIDSVersion: '1.7.0', HEDVersion: ['8.1.0', 'ts:testlib1.0.2'] },
      { Name: 'BadVersion2', BIDSVersion: '1.7.0', HEDVersion: ['8.1.0', 'ts:testlib_1.a.2'] },
>>>>>>> bdaf4bd4
    ],
  ]

  /**
   * @type {BidsSidecar[][]}
   */
  let bidsSidecars
  /**
   * @type {BidsJsonFile[][]}
   */
  let bidsDatasetDescriptions

  /**
   * @type {SchemasSpec}
   */
  let specs
  /**
   * @type {SchemasSpec}
   */
  let specs2

  beforeAll(() => {
    const spec1 = new SchemaSpec('', '8.0.0')
    specs = new SchemasSpec().addSchemaSpec(spec1)
    const spec2 = new SchemaSpec('', '7.2.0')
    specs2 = new SchemasSpec().addSchemaSpec(spec2)
    bidsSidecars = sidecars.map((subData, sub) => {
      return subData.map((runData, run) => {
        const name = `/sub0${sub + 1}/sub0${sub + 1}_task-test_run-${run + 1}_events.json`
        return new BidsSidecar(name, runData, {
          relativePath: name,
          path: name,
        })
      })
    })
    bidsDatasetDescriptions = recursiveMap((datasetDescriptionData) => {
      return new BidsJsonFile('/dataset_description.json', datasetDescriptionData, {
        relativePath: '/dataset_description.json',
        path: '/dataset_description.json',
      })
    }, datasetDescriptions)
  })

  /**
   * Validate the test datasets.
   * @param {Object<string,BidsDataset>} testDatasets The datasets to test with.
   * @param {Object<string,BidsIssue[]>} expectedIssues The expected issues.
   * @param {SchemasSpec} versionSpec The schema version to test with.
   * @return {Promise}
   */
  const validator = (testDatasets, expectedIssues, versionSpec) => {
    return Promise.all(
      Object.entries(testDatasets).map(([datasetName, dataset]) => {
        assert.property(expectedIssues, datasetName, datasetName + ' is not in expectedIssues')
        return validateBidsDataset(dataset, versionSpec).then((issues) => {
          assert.sameDeepMembers(issues, expectedIssues[datasetName], datasetName)
        })
      }),
    )
  }

  describe('Sidecar-only datasets', () => {
    it('should validate non-placeholder HED strings in BIDS sidecars', () => {
      const goodDatasets = bidsSidecars[0]
      const testDatasets = {
        single: new BidsDataset([], [bidsSidecars[0][0]]),
        all_good: new BidsDataset([], goodDatasets),
        warning_and_good: new BidsDataset([], goodDatasets.concat([bidsSidecars[1][0]])),
        error_and_good: new BidsDataset([], goodDatasets.concat([bidsSidecars[1][1]])),
      }
      const expectedIssues = {
        single: [],
        all_good: [],
        warning_and_good: [
          new BidsHedIssue(generateIssue('extension', { tag: 'Train/Maglev' }), bidsSidecars[1][0].file),
        ],
        error_and_good: [
          // TODO: Duplication temporary
          new BidsHedIssue(converterGenerateIssue('invalidTag', 'Confused', {}, [0, 8]), bidsSidecars[1][1].file),
          new BidsHedIssue(generateIssue('invalidTag', { tag: 'Confused' }), bidsSidecars[1][1].file),
        ],
      }
      return validator(testDatasets, expectedIssues, specs)
    }, 10000)

    it('should validate placeholders in BIDS sidecars', () => {
      const placeholderDatasets = bidsSidecars[2]
      const testDatasets = {
        placeholders: new BidsDataset([], placeholderDatasets),
      }
      const expectedIssues = {
        placeholders: [
          new BidsHedIssue(
            generateIssue('invalidPlaceholderInDefinition', {
              definition: 'InvalidDefinitionGroup',
            }),
            bidsSidecars[2][3].file,
          ),
          new BidsHedIssue(
            generateIssue('invalidPlaceholderInDefinition', {
              definition: 'InvalidDefinitionTag',
            }),
            bidsSidecars[2][4].file,
          ),
          new BidsHedIssue(
            generateIssue('invalidPlaceholderInDefinition', {
              definition: 'MultiplePlaceholdersInGroupDefinition',
            }),
            bidsSidecars[2][5].file,
          ),
          new BidsHedIssue(generateIssue('invalidPlaceholder', { tag: 'Duration/# s' }), bidsSidecars[2][6].file),
          new BidsHedIssue(generateIssue('invalidPlaceholder', { tag: 'RGB-blue/#' }), bidsSidecars[2][6].file),
          new BidsHedIssue(generateIssue('missingPlaceholder', { string: 'Sad' }), bidsSidecars[2][7].file),
          new BidsHedIssue(generateIssue('invalidPlaceholder', { tag: 'RGB-green/#' }), bidsSidecars[2][8].file),
        ],
      }
      return validator(testDatasets, expectedIssues, specs)
    }, 10000)
  })

  describe('TSV-only datasets', () => {
    it('should validate HED strings in BIDS event files', () => {
      const goodDatasets = bidsTsvFiles[0]
      const badDatasets = bidsTsvFiles[1]
      const testDatasets = {
        all_good: new BidsDataset(goodDatasets, []),
        all_bad: new BidsDataset(badDatasets, []),
      }
      const legalSpeedUnits = ['m-per-s', 'kph', 'mph']
      const speedIssue = generateIssue('unitClassInvalidUnit', {
        tag: 'Speed/300 miles',
        unitClassUnits: legalSpeedUnits.sort().join(','),
      })
      const converterMaglevError = converterGenerateIssue('invalidTag', 'Maglev', {}, [0, 6])
      const maglevError = generateIssue('invalidTag', { tag: 'Maglev' })
      const maglevWarning = generateIssue('extension', { tag: 'Train/Maglev' })
      const expectedIssues = {
        all_good: [],
        all_bad: [
          new BidsHedIssue(speedIssue, badDatasets[0].file),
          new BidsHedIssue(maglevWarning, badDatasets[1].file),
          new BidsHedIssue(speedIssue, badDatasets[2].file),
          new BidsHedIssue(speedIssue, badDatasets[3].file),
          new BidsHedIssue(maglevError, badDatasets[3].file),
          new BidsHedIssue(converterMaglevError, badDatasets[3].file),
          new BidsHedIssue(speedIssue, badDatasets[4].file),
          new BidsHedIssue(maglevWarning, badDatasets[4].file),
        ],
      }
      return validator(testDatasets, expectedIssues, specs)
    }, 10000)
  })

  describe('Combined datasets', () => {
    it('should validate BIDS event files combined with JSON sidecar data', () => {
      const goodDatasets = bidsTsvFiles[2]
      const badDatasets = bidsTsvFiles[3]
      const testDatasets = {
        all_good: new BidsDataset(goodDatasets, []),
        all_bad: new BidsDataset(badDatasets, []),
      }
      const expectedIssues = {
        all_good: [],
        all_bad: [
          new BidsHedIssue(generateIssue('invalidTag', { tag: 'Confused' }), badDatasets[0].file),
          new BidsHedIssue(converterGenerateIssue('invalidTag', 'Confused', {}, [0, 8]), badDatasets[0].file),
          new BidsHedIssue(converterGenerateIssue('invalidTag', 'Gray,Confused', {}, [5, 13]), badDatasets[0].file),
          // TODO: Catch warning in sidecar validation
          /* new BidsHedIssue(
            generateIssue('extension', { tag: 'Train/Maglev' }),
            badDatasets[1].file,
          ), */
          new BidsHedIssue(
            generateIssue('duplicateTag', {
              tag: 'Boat',
              bounds: [0, 4],
            }),
            badDatasets[2].file,
          ),
          new BidsHedIssue(
            generateIssue('duplicateTag', {
              tag: 'Boat',
              bounds: [17, 21],
            }),
            badDatasets[2].file,
          ),
          new BidsHedIssue(
            generateIssue('invalidValue', {
              tag: 'Duration/ferry s',
            }),
            badDatasets[3].file,
          ),
          new BidsHedIssue(
            generateIssue('duplicateTag', {
              tag: 'Age/30',
              bounds: [0, 6],
            }),
            badDatasets[3].file,
          ),
          new BidsHedIssue(
            generateIssue('duplicateTag', {
              tag: 'Age/30',
              bounds: [24, 30],
            }),
            badDatasets[3].file,
          ),
          new BidsIssue(108, badDatasets[4].file, 'purple'),
        ],
      }
      return validator(testDatasets, expectedIssues, specs)
    }, 10000)
  })

  describe('HED 2 combined datasets', () => {
    it('should validate HED 2 data in BIDS event files combined with JSON sidecar data', () => {
      const goodDatasets = bidsTsvFiles[4]
      const testDatasets = {
        all_good: new BidsDataset(goodDatasets, []),
      }
      const expectedIssues = {
        all_good: [],
      }
      return validator(testDatasets, expectedIssues, specs2)
    }, 10000)
  })

  describe('HED 3 library schema tests', () => {
    let goodEvents0, goodEvents1, goodEvents2
    let goodDatasetDescriptions, badDatasetDescriptions

    beforeAll(() => {
      goodEvents0 = [bidsTsvFiles[5][0]]
      goodEvents1 = [bidsTsvFiles[5][1]]
      goodEvents2 = [bidsTsvFiles[5][2]]
      goodDatasetDescriptions = bidsDatasetDescriptions[0]
      badDatasetDescriptions = bidsDatasetDescriptions[1]
    })

    describe('HED 3 library schema good tests', () => {
      it('should validate HED 3 in BIDS event with json and a dataset description and no version spec', () => {
        const testDatasets = {
          just_library3: new BidsDataset(goodEvents1, [], goodDatasetDescriptions[4]),
        }
        const expectedIssues = {
          just_library3: [],
        }
        return validator(testDatasets, expectedIssues, null)
      }, 10000)

      it('should validate HED 3 in BIDS event files sidecars and libraries using version spec', () => {
        const testDatasets1 = {
          library_and_defs_base_ignored: new BidsDataset(goodEvents0, [], goodDatasetDescriptions[1]),
          library_and_defs_no_base: new BidsDataset(goodEvents0, [], goodDatasetDescriptions[3]),
          library_only_with_extra_base: new BidsDataset(goodEvents1, [], goodDatasetDescriptions[1]),
          library_only: new BidsDataset(goodEvents1, [], goodDatasetDescriptions[1]),
          just_base2: new BidsDataset(goodEvents2, [], goodDatasetDescriptions[0]),
          library_not_needed1: new BidsDataset(goodEvents2, [], goodDatasetDescriptions[1]),
          library_not_needed2: new BidsDataset(goodEvents2, [], goodDatasetDescriptions[3]),
          library_and_base_with_extra_schema: new BidsDataset(goodEvents2, [], goodDatasetDescriptions[3]),
        }
        const expectedIssues1 = {
          library_and_defs_base_ignored: [],
          library_and_defs_no_base: [],
          library_only_with_extra_base: [],
          library_only: [],
          library_only_extra_schema: [],
          only_libraries: [],
          just_base2: [],
          library_not_needed1: [],
          library_not_needed2: [],
          library_and_base_with_extra_schema: [],
        }
        return validator(testDatasets1, expectedIssues1, null)
      }, 10000)
    })

    describe('HED 3 library schema bad tests', () => {
      it('should not validate when library schema version specs are invalid', () => {
        const testDatasets = {
          unknown_library: new BidsDataset(goodEvents2, [], badDatasetDescriptions[0]),
          leading_colon: new BidsDataset(goodEvents2, [], badDatasetDescriptions[1]),
<<<<<<< HEAD
          bad_nickname: new BidsDataset(goodEvents2, [], badDatasetDescriptions[2]),
          multipleColons1: new BidsDataset(goodEvents2, [], badDatasetDescriptions[3]),
          multipleColons2: new BidsDataset(goodEvents2, [], badDatasetDescriptions[4]),
          noLibraryName: new BidsDataset(goodEvents2, [], badDatasetDescriptions[5]),
          badVersion1: new BidsDataset(goodEvents2, [], badDatasetDescriptions[6]),
          badVersion2: new BidsDataset(goodEvents2, [], badDatasetDescriptions[7]),
          badRemote1: new BidsDataset(goodEvents2, [], badDatasetDescriptions[8]),
          badRemote2: new BidsDataset(goodEvents2, [], badDatasetDescriptions[9]),
=======
>>>>>>> bdaf4bd4
        }

        const expectedIssues = {
          unknown_library: [
            new BidsHedIssue(
              generateIssue('remoteSchemaLoadFailed', {
                spec: JSON.stringify(new SchemaSpec('ts', '1.0.2', 'badlib')),
                error:
                  'Server responded to https://raw.githubusercontent.com/hed-standard/hed-schema-library/main/library_schemas/badlib/hedxml/HED_badlib_1.0.2.xml with status code 404:\n404: Not Found',
              }),
              badDatasetDescriptions[0].file,
            ),
          ],
          leading_colon: [
            new BidsHedIssue(
<<<<<<< HEAD
              generateIssue('invalidSchemaNickname', { nickname: '', spec: ':testlib_1.0.2' }),
              badDatasetDescriptions[1].file,
            ),
            new BidsIssue(107, null, "Cannot read properties of null (reading 'generation')"),
          ],
          bad_nickname: [
            new BidsHedIssue(
              generateIssue('invalidSchemaNickname', { nickname: 't-s', spec: 't-s:testlib_1.0.2' }),
              badDatasetDescriptions[2].file,
            ),
            new BidsIssue(107, null, "Cannot read properties of null (reading 'generation')"),
          ],
          multipleColons1: [
            new BidsHedIssue(
              generateIssue('invalidSchemaSpecification', { spec: 'ts::testlib_1.0.2' }),
              badDatasetDescriptions[3].file,
            ),
            new BidsIssue(107, null, "Cannot read properties of null (reading 'generation')"),
          ],
          multipleColons2: [
            new BidsHedIssue(
              generateIssue('invalidSchemaSpecification', { spec: ':ts:testlib_1.0.2' }),
              badDatasetDescriptions[4].file,
            ),
            new BidsIssue(107, null, "Cannot read properties of null (reading 'generation')"),
          ],
          noLibraryName: [
            new BidsHedIssue(
              generateIssue('invalidSchemaSpecification', { spec: 'ts:_1.0.2' }),
              badDatasetDescriptions[5].file,
            ),
            new BidsIssue(107, null, "Cannot read properties of null (reading 'generation')"),
          ],
          badVersion1: [
            new BidsHedIssue(
              generateIssue('invalidSchemaSpecification', { spec: 'ts:testlib1.0.2' }),
              badDatasetDescriptions[6].file,
            ),
            new BidsIssue(107, null, "Cannot read properties of null (reading 'generation')"),
          ],
          badVersion2: [
            new BidsHedIssue(
              generateIssue('invalidSchemaSpecification', { spec: 'ts:testlib_1.a.2' }),
              badDatasetDescriptions[7].file,
            ),
            new BidsIssue(107, null, "Cannot read properties of null (reading 'generation')"),
          ],
          badRemote1: [
            new BidsHedIssue(
              generateIssue('remoteSchemaLoadFailed', {
                spec: JSON.stringify(new SchemaSpec('ts', '1.800.2', 'testlib')),
                error:
                  'Server responded to https://raw.githubusercontent.com/hed-standard/hed-schema-library/main/library_schemas/testlib/hedxml/HED_testlib_1.800.2.xml with status code 404:\n404: Not Found',
              }),
              badDatasetDescriptions[8].file,
            ),
          ],
          badRemote2: [
            new BidsHedIssue(
              generateIssue('remoteSchemaLoadFailed', {
                spec: JSON.stringify(new SchemaSpec('', '8.828.0', '')),
                error:
                  'Server responded to https://raw.githubusercontent.com/hed-standard/hed-specification/master/hedxml/HED8.828.0.xml with status code 404:\n404: Not Found',
              }),
              badDatasetDescriptions[9].file,
=======
              generateIssue('invalidSchemaSpecification', { spec: ':ts:testlib_1.0.2' }),
              badDatasetDescriptions[1].file,
>>>>>>> bdaf4bd4
            ),
          ],
        }
        return validator(testDatasets, expectedIssues, null)
      }, 10000)
    })
  })
})<|MERGE_RESOLUTION|>--- conflicted
+++ resolved
@@ -577,7 +577,6 @@
     ],
     [
       { Name: 'NonExistentLibrary', BIDSVersion: '1.7.0', HEDVersion: ['8.1.0', 'ts:badlib_1.0.2'] },
-<<<<<<< HEAD
       { Name: 'LeadingColon', BIDSVersion: '1.7.0', HEDVersion: [':testlib_1.0.2', '8.1.0'] },
       { Name: 'BadNickName', BIDSVersion: '1.7.0', HEDVersion: ['8.1.0', 't-s:testlib_1.0.2'] },
       { Name: 'MultipleColons1', BIDSVersion: '1.7.0', HEDVersion: ['8.1.0', 'ts::testlib_1.0.2'] },
@@ -587,14 +586,6 @@
       { Name: 'BadVersion2', BIDSVersion: '1.7.0', HEDVersion: ['8.1.0', 'ts:testlib_1.a.2'] },
       { Name: 'BadRemote1', BIDSVersion: '1.7.0', HEDVersion: ['8.1.0', 'ts:testlib_1.800.2'] },
       { Name: 'BadRemote2', BIDSVersion: '1.7.0', HEDVersion: '8.828.0' },
-=======
-      { Name: 'LeadingColon', BIDSVersion: '1.7.0', HEDVersion: ['8.1.0', ':ts:testlib_1.0.2'] },
-      { Name: 'BadNickName', BIDSVersion: '1.7.0', HEDVersion: ['8.1.0', '1ts:testlib_1.0.2'] },
-      { Name: 'MultipleColons1', BIDSVersion: '1.7.0', HEDVersion: ['8.1.0', 'ts::testlib_1.0.2'] },
-      { Name: 'NoLibraryName', BIDSVersion: '1.7.0', HEDVersion: ['8.1.0', 'ts:_1.0.2'] },
-      { Name: 'BadVersion1', BIDSVersion: '1.7.0', HEDVersion: ['8.1.0', 'ts:testlib1.0.2'] },
-      { Name: 'BadVersion2', BIDSVersion: '1.7.0', HEDVersion: ['8.1.0', 'ts:testlib_1.a.2'] },
->>>>>>> bdaf4bd4
     ],
   ]
 
@@ -836,10 +827,20 @@
     describe('HED 3 library schema good tests', () => {
       it('should validate HED 3 in BIDS event with json and a dataset description and no version spec', () => {
         const testDatasets = {
-          just_library3: new BidsDataset(goodEvents1, [], goodDatasetDescriptions[4]),
+          just_base: new BidsDataset(goodEvents2, [], goodDatasetDescriptions[0]),
+          just_base2: new BidsDataset(goodEvents2, [], goodDatasetDescriptions[1]),
+          just_base3: new BidsDataset(goodEvents2, [], goodDatasetDescriptions[3]),
+          just_library: new BidsDataset(goodEvents1, [], goodDatasetDescriptions[1]),
+          just_library2: new BidsDataset(goodEvents1, [], goodDatasetDescriptions[3]),
+          //just_library3: new BidsDataset(goodEvents1, [], goodDatasetDescriptions[4]),
         }
         const expectedIssues = {
-          just_library3: [],
+          just_base: [],
+          just_base2: [],
+          just_base3: [],
+          just_library: [],
+          just_library2: [],
+          //just_library3: [],
         }
         return validator(testDatasets, expectedIssues, null)
       }, 10000)
@@ -876,7 +877,6 @@
         const testDatasets = {
           unknown_library: new BidsDataset(goodEvents2, [], badDatasetDescriptions[0]),
           leading_colon: new BidsDataset(goodEvents2, [], badDatasetDescriptions[1]),
-<<<<<<< HEAD
           bad_nickname: new BidsDataset(goodEvents2, [], badDatasetDescriptions[2]),
           multipleColons1: new BidsDataset(goodEvents2, [], badDatasetDescriptions[3]),
           multipleColons2: new BidsDataset(goodEvents2, [], badDatasetDescriptions[4]),
@@ -885,8 +885,6 @@
           badVersion2: new BidsDataset(goodEvents2, [], badDatasetDescriptions[7]),
           badRemote1: new BidsDataset(goodEvents2, [], badDatasetDescriptions[8]),
           badRemote2: new BidsDataset(goodEvents2, [], badDatasetDescriptions[9]),
-=======
->>>>>>> bdaf4bd4
         }
 
         const expectedIssues = {
@@ -902,7 +900,6 @@
           ],
           leading_colon: [
             new BidsHedIssue(
-<<<<<<< HEAD
               generateIssue('invalidSchemaNickname', { nickname: '', spec: ':testlib_1.0.2' }),
               badDatasetDescriptions[1].file,
             ),
@@ -968,10 +965,6 @@
                   'Server responded to https://raw.githubusercontent.com/hed-standard/hed-specification/master/hedxml/HED8.828.0.xml with status code 404:\n404: Not Found',
               }),
               badDatasetDescriptions[9].file,
-=======
-              generateIssue('invalidSchemaSpecification', { spec: ':ts:testlib_1.0.2' }),
-              badDatasetDescriptions[1].file,
->>>>>>> bdaf4bd4
             ),
           ],
         }
