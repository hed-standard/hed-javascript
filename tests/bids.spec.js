const assert = require('chai').assert
const converterGenerateIssue = require('../converter/issues')
const { generateIssue } = require('../common/issues/issues')
const { SchemaSpec, SchemasSpec } = require('../common/schema/types')
const { recursiveMap } = require('../utils/array')
const { validateBidsDataset } = require('../validator/bids/validate')
const { getSchemaSpecs } = require('../validator/bids/schemas')
const { BidsDataset, BidsEventFile, BidsHedIssue, BidsJsonFile, BidsIssue, BidsSidecar } = require('../validator/bids')
const splitHedString = require('../validator/parser/splitHedString')
const { buildSchemas } = require('../validator/schema/init')

//const {stringTemplate} = require("../../utils/string");

describe('BIDS datasets', () => {
  const sidecars = [
    // sub01 - Valid sidecars
    [
      {
        color: {
          HED: {
            red: 'RGB-red',
            green: 'RGB-green',
            blue: 'RGB-blue',
          },
        },
      },
      {
        vehicle: {
          HED: {
            car: 'Car',
            train: 'Train',
            boat: 'Boat',
          },
        },
        speed: {
          HED: 'Speed/# mph',
        },
      },
      {
        duration: {
          HED: 'Duration/# s',
        },
        age: {
          HED: 'Age/#',
        },
      },
    ],
    // sub02 - Invalid sidecars
    [
      {
        transport: {
          HED: {
            car: 'Car',
            train: 'Train',
            boat: 'Boat',
            maglev: 'Train/Maglev', // Extension.
          },
        },
      },
      {
        emotion: {
          HED: {
            happy: 'Happy',
            sad: 'Sad',
            angry: 'Angry',
            confused: 'Confused', // Not in schema.
          },
        },
      },
    ],
    // sub03 - Placeholders
    [
      {
        valid_definition: {
          HED: { definition: '(Definition/ValidDefinition, (Square))' },
        },
      },
      {
        valid_placeholder_definition: {
          HED: {
            definition: '(Definition/ValidPlaceholderDefinition/#, (RGB-red/#))',
          },
        },
      },
      {
        valid_value_and_definition: {
          HED: 'Duration/# ms, (Definition/ValidValueAndDefinition/#, (Age/#))',
        },
      },
      {
        invalid_definition_group: {
          HED: { definition: '(Definition/InvalidDefinitionGroup, (Age/#))' },
        },
      },
      {
        invalid_definition_tag: {
          HED: { definition: '(Definition/InvalidDefinitionTag/#, (Age))' },
        },
      },
      {
        multiple_placeholders_in_group: {
          HED: {
            definition: '(Definition/MultiplePlaceholdersInGroupDefinition/#, (Age/#, Duration/# s))',
          },
        },
      },
      {
        multiple_value_tags: {
          HED: 'Duration/# s, RGB-blue/#',
        },
      },
      {
        no_value_tags: {
          HED: 'Sad',
        },
      },
      {
        value_in_categorical: {
          HED: {
            purple: 'Purple',
            yellow: 'Yellow',
            orange: 'Orange',
            green: 'RGB-green/#',
          },
        },
      },
    ],
    // sub04 - HED 2 sidecars
    [
      {
        test: {
          HED: {
            first: 'Event/Label/Test,Event/Category/Miscellaneous/Test,Event/Description/Test',
          },
        },
      },
    ],
    // sub05 - HED 3 sidecars with libraries
    [
      {
        // Library and base and defs
        event_type: {
          HED: {
            show_face: 'Sensory-event, ts:Visual-presentation',
            left_press: 'Press, Def/My-def1, ts:Def/My-def2/3',
          },
        },
        dummy_defs: {
          HED: {
            def1: '(Definition/My-def1, (Red, Blue))',
            def2: '(ts:Definition/My-def2/#, (Green, Label/#))',
          },
        },
      },
      {
        // Just library
        event_type: {
          HED: {
            show_face: 'ts:Sensory-event, ts:Visual-presentation',
            left_press: 'ts:Push-button',
          },
        },
      },
      {
        // Just base
        event_type: {
          HED: {
            show_face: 'Sensory-event, Visual-presentation',
            left_press: 'Push-button',
          },
        },
      },
    ],
  ]

  const hedColumnOnlyHeader = ['onset', 'duration', 'HED']
  const bidsTsvFiles = [
    // sub01 - Valid TSV-only data
    [
      new BidsEventFile(
        '/sub01/sub01_task-test_run-1_events.tsv',
        [],
        {},
        {
          headers: hedColumnOnlyHeader,
          rows: [hedColumnOnlyHeader, ['7', 'something', 'Cellphone']],
        },
        {
          relativePath: '/sub01/sub01_task-test_run-1_events.tsv',
          path: '/sub01/sub01_task-test_run-1_events.tsv',
        },
      ),
      new BidsEventFile(
        '/sub01/sub01_task-test_run-2_events.tsv',
        [],
        {},
        {
          headers: hedColumnOnlyHeader,
          rows: [hedColumnOnlyHeader, ['7', 'something', 'Cellphone'], ['11', 'else', 'Desktop-computer']],
        },
        {
          relativePath: '/sub01/sub01_task-test_run-2_events.tsv',
          path: '/sub01/sub01_task-test_run-2_events.tsv',
        },
      ),
      new BidsEventFile(
        '/sub01/sub01_task-test_run-3_events.tsv',
        [],
        {},
        {
          headers: hedColumnOnlyHeader,
          rows: [hedColumnOnlyHeader, ['7', 'something', 'Ceramic, Pink']],
        },
        {
          relativePath: '/sub01/sub01_task-test_run-3_events.tsv',
          path: '/sub01/sub01_task-test_run-3_events.tsv',
        },
      ),
    ],
    // sub02 - Invalid TSV-only data
    [
      new BidsEventFile(
        '/sub02/sub02_task-test_run-1_events.tsv',
        [],
        {},
        {
          headers: hedColumnOnlyHeader,
          rows: [hedColumnOnlyHeader, ['11', 'else', 'Speed/300 miles']],
        },
        {
          relativePath: '/sub02/sub02_task-test_run-1_events.tsv',
          path: '/sub02/sub02_task-test_run-1_events.tsv',
        },
      ),
      new BidsEventFile(
        '/sub02/sub02_task-test_run-2_events.tsv',
        [],
        {},
        {
          headers: hedColumnOnlyHeader,
          rows: [hedColumnOnlyHeader, ['7', 'something', 'Train/Maglev']],
        },
        {
          relativePath: '/sub02/sub02_task-test_run-2_events.tsv',
          path: '/sub02/sub02_task-test_run-2_events.tsv',
        },
      ),
      new BidsEventFile(
        '/sub02/sub02_task-test_run-3_events.tsv',
        [],
        {},
        {
          headers: hedColumnOnlyHeader,
          rows: [hedColumnOnlyHeader, ['7', 'something', 'Train'], ['11', 'else', 'Speed/300 miles']],
        },
        {
          relativePath: '/sub02/sub02_task-test_run-3_events.tsv',
          path: '/sub02/sub02_task-test_run-3_events.tsv',
        },
      ),
      new BidsEventFile(
        '/sub02/sub02_task-test_run-4_events.tsv',
        [],
        {},
        {
          headers: hedColumnOnlyHeader,
          rows: [hedColumnOnlyHeader, ['7', 'something', 'Maglev'], ['11', 'else', 'Speed/300 miles']],
        },
        {
          relativePath: '/sub02/sub02_task-test_run-4_events.tsv',
          path: '/sub02/sub02_task-test_run-4_events.tsv',
        },
      ),
      new BidsEventFile(
        '/sub02/sub02_task-test_run-5_events.tsv',
        [],
        {},
        {
          headers: hedColumnOnlyHeader,
          rows: [hedColumnOnlyHeader, ['7', 'something', 'Train/Maglev'], ['11', 'else', 'Speed/300 miles']],
        },
        {
          relativePath: '/sub02/sub02_task-test_run-5_events.tsv',
          path: '/sub02/sub02_task-test_run-5_events.tsv',
        },
      ),
    ],
    // sub03 - Valid combined sidecar/TSV data
    [
      new BidsEventFile(
        '/sub03/sub03_task-test_run-1_events.tsv',
        ['/sub03/sub03_task-test_run-1_events.json'],
        sidecars[2][0],
        {
          headers: ['onset', 'duration'],
          rows: [
            ['onset', 'duration'],
            ['7', 'something'],
          ],
        },
        {
          relativePath: '/sub03/sub03_task-test_run-1_events.tsv',
          path: '/sub03/sub03_task-test_run-1_events.tsv',
        },
      ),
      new BidsEventFile(
        '/sub03/sub03_task-test_run-2_events.tsv',
        ['/sub01/sub01_task-test_run-1_events.json'],
        sidecars[0][0],
        {
          headers: ['onset', 'duration', 'color'],
          rows: [
            ['onset', 'duration', 'color'],
            ['7', 'something', 'red'],
          ],
        },
        {
          relativePath: '/sub03/sub03_task-test_run-2_events.tsv',
          path: '/sub03/sub03_task-test_run-2_events.tsv',
        },
      ),
      new BidsEventFile(
        '/sub03/sub03_task-test_run-3_events.tsv',
        ['/sub01/sub01_task-test_run-2_events.json'],
        sidecars[0][1],
        {
          headers: ['onset', 'duration', 'speed'],
          rows: [
            ['onset', 'duration', 'speed'],
            ['7', 'something', '60'],
          ],
        },
        {
          relativePath: '/sub03/sub03_task-test_run-3_events.tsv',
          path: '/sub03/sub03_task-test_run-3_events.tsv',
        },
      ),
      new BidsEventFile(
        '/sub03/sub03_task-test_run-4_events.tsv',
        ['/sub03/sub03_task-test_run-1_events.json'],
        sidecars[2][0],
        {
          headers: hedColumnOnlyHeader,
          rows: [hedColumnOnlyHeader, ['7', 'something', 'Laptop-computer']],
        },
        {
          relativePath: '/sub03/sub03_task-test_run-4_events.tsv',
          path: '/sub03/sub03_task-test_run-4_events.tsv',
        },
      ),
      new BidsEventFile(
        '/sub03/sub03_task-test_run-5_events.tsv',
        ['/sub01/sub01_task-test_run-1_events.json'],
        sidecars[0][0],
        {
          headers: ['onset', 'duration', 'color', 'HED'],
          rows: [
            ['onset', 'duration', 'color', 'HED'],
            ['7', 'something', 'green', 'Laptop-computer'],
          ],
        },
        {
          relativePath: '/sub03/sub03_task-test_run-5_events.tsv',
          path: '/sub03/sub03_task-test_run-5_events.tsv',
        },
      ),
      new BidsEventFile(
        '/sub03/sub03_task-test_run-6_events.tsv',
        ['/sub01/sub01_task-test_run-1_events.json', '/sub01/sub01_task-test_run-2_events.json'],
        Object.assign({}, sidecars[0][0], sidecars[0][1]),
        {
          headers: ['onset', 'duration', 'color', 'vehicle', 'speed'],
          rows: [
            ['onset', 'duration', 'color', 'vehicle', 'speed'],
            ['7', 'something', 'blue', 'train', '150'],
          ],
        },
        {
          relativePath: '/sub03/sub03_task-test_run-6_events.tsv',
          path: '/sub03/sub03_task-test_run-6_events.tsv',
        },
      ),
      new BidsEventFile(
        '/sub03/sub03_task-test_run-7_events.tsv',
        ['/sub01/sub01_task-test_run-1_events.json', '/sub01/sub01_task-test_run-2_events.json'],
        Object.assign({}, sidecars[0][0], sidecars[0][1]),
        {
          headers: ['onset', 'duration', 'color', 'vehicle', 'speed'],
          rows: [
            ['onset', 'duration', 'color', 'vehicle', 'speed'],
            ['7', 'something', 'red', 'train', '150'],
            ['11', 'else', 'blue', 'boat', '15'],
            ['15', 'another', 'green', 'car', '70'],
          ],
        },
        {
          relativePath: '/sub03/sub03_task-test_run-7_events.tsv',
          path: '/sub03/sub03_task-test_run-7_events.tsv',
        },
      ),
    ],
    // sub04 - Invalid combined sidecar/TSV data
    [
      new BidsEventFile(
        '/sub04/sub04_task-test_run-1_events.tsv',
        ['/sub02/sub02_task-test_run-2_events.json'],
        sidecars[1][1],
        {
          headers: ['onset', 'duration', 'emotion', 'HED'],
          rows: [
            ['onset', 'duration', 'emotion', 'HED'],
            ['7', 'high', 'happy', 'Yellow'],
            ['11', 'low', 'sad', 'Blue'],
            ['15', 'mad', 'angry', 'Red'],
            ['19', 'huh', 'confused', 'Gray'],
          ],
        },
        {
          relativePath: '/sub04/sub04_task-test_run-1_events.tsv',
          path: '/sub04/sub04_task-test_run-1_events.tsv',
        },
      ),
      new BidsEventFile(
        '/sub04/sub04_task-test_run-2_events.tsv',
        ['/sub02/sub02_task-test_run-1_events.json'],
        sidecars[1][0],
        {
          headers: ['onset', 'duration', 'transport'],
          rows: [
            ['onset', 'duration', 'transport'],
            ['7', 'wet', 'boat'],
            ['11', 'steam', 'train'],
            ['15', 'tires', 'car'],
            ['19', 'speedy', 'maglev'],
          ],
        },
        {
          relativePath: '/sub04/sub04_task-test_run-2_events.tsv',
          path: '/sub04/sub04_task-test_run-2_events.tsv',
        },
      ),
      new BidsEventFile(
        '/sub04/sub04_task-test_run-3_events.tsv',
        ['/sub01/sub01_task-test_run-2_events.json', '/sub02/sub02_task-test_run-1_events.json'],
        Object.assign({}, sidecars[0][1], sidecars[1][0]),
        {
          headers: ['onset', 'duration', 'vehicle', 'transport', 'speed'],
          rows: [
            ['onset', 'duration', 'vehicle', 'transport', 'speed'],
            ['7', 'ferry', 'train', 'boat', '20'],
            ['11', 'autotrain', 'car', 'train', '79'],
            ['15', 'towing', 'boat', 'car', '30'],
            ['19', 'tugboat', 'boat', 'boat', '5'],
          ],
        },
        {
          relativePath: '/sub04/sub04_task-test_run-3_events.tsv',
          path: '/sub04/sub04_task-test_run-3_events.tsv',
        },
      ),
      new BidsEventFile(
        '/sub04/sub04_task-test_run-4_events.tsv',
        ['/sub01/sub01_task-test_run-3_events.json'],
        sidecars[0][2],
        {
          headers: ['onset', 'duration', 'age', 'HED'],
          rows: [
            ['onset', 'duration', 'age', 'HED'],
            ['7', 'ferry', '30', 'Age/30'],
          ],
        },
        {
          relativePath: '/sub04/sub04_task-test_run-4_events.tsv',
          path: '/sub04/sub04_task-test_run-4_events.tsv',
        },
      ),
      new BidsEventFile(
        '/sub04/sub04_task-test_run-5_events.tsv',
        ['/sub01/sub01_task-test_run-1_events.json'],
        sidecars[0][0],
        {
          headers: ['onset', 'duration', 'color'],
          rows: [
            ['onset', 'duration', 'color'],
            ['7', 'royal', 'purple'],
          ],
        },
        {
          relativePath: '/sub04/sub04_task-test_run-5_events.tsv',
          path: '/sub04/sub04_task-test_run-5_events.tsv',
        },
      ),
    ],
    // sub05 - Valid combined sidecar/TSV data from HED 2
    [
      new BidsEventFile(
        '/sub05/sub05_task-test_run-1_events.tsv',
        ['/sub05/sub05_task-test_run-1_events.json'],
        sidecars[3][0],
        {
          headers: ['onset', 'duration', 'test', 'HED'],
          rows: [
            ['onset', 'duration', 'test', 'HED'],
            ['7', 'something', 'first', 'Event/Duration/55 ms'],
          ],
        },
        {
          relativePath: '/sub05/sub05_task-test_run-1_events.tsv',
          path: '/sub05/sub05_task-test_run-1_events.tsv',
        },
      ),
    ],
    // sub06 - Valid combined sidecar/TSV data with library
    [
      new BidsEventFile(
        '/sub06/sub06_task-test_run-1_events.tsv',
        ['/sub06/sub06_task-test_run-1_events.json'],
        sidecars[4][0],
        {
          headers: ['onset', 'duration', 'event_type', 'size'],
          rows: [
            ['onset', 'duration', 'event_type', 'size'],
            ['7', 'n/a', 'show_face', '6'],
            ['7', 'n/a', 'left_press', '7'],
          ],
        },
        {
          relativePath: '/sub06/sub06_task-test_run-1_events.tsv',
          path: '/sub06/sub06_task-test_run-1_events.tsv',
        },
      ),
      new BidsEventFile(
        '/sub03/sub06_task-test_run-1_events.tsv',
        ['/sub03/sub06_task-test_run-1_events.json'],
        sidecars[4][1],
        {
          headers: ['onset', 'duration', 'event_type', 'size'],
          rows: [
            ['onset', 'duration', 'event_type', 'size'],
            ['7', 'n/a', 'show_face', '6'],
            ['7', 'n/a', 'left_press', '7'],
          ],
        },
        {
          relativePath: '/sub06/sub06_task-test_run-1_events.tsv',
          path: '/sub06/sub06_task-test_run-1_events.tsv',
        },
      ),
      new BidsEventFile(
        '/sub03/sub06_task-test_run-1_events.tsv',
        ['/sub03/sub06_task-test_run-1_events.json'],
        sidecars[4][2],
        {
          headers: ['onset', 'duration', 'event_type', 'size'],
          rows: [
            ['onset', 'duration', 'event_type', 'size'],
            ['7', 'n/a', 'show_face', '6'],
            ['7', 'n/a', 'left_press', '7'],
          ],
        },
        {
          relativePath: '/sub06/sub06_task-test_run-1_events.tsv',
          path: '/sub06/sub06_task-test_run-1_events.tsv',
        },
      ),
    ],
  ]

  const datasetDescriptions = [
    // Good datasetDescription.json files
    [
      { Name: 'OnlyBase', BIDSVersion: '1.7.0', HEDVersion: '8.1.0' },
      { Name: 'BaseAndTest', BIDSVersion: '1.7.0', HEDVersion: ['8.1.0', 'ts:testlib_1.0.2'] },
      { Name: 'OnlyTest', BIDSVersion: '1.7.0', HEDVersion: ['ts:testlib_1.0.2'] },
      { Name: 'BaseAndTwoTests', BIDSVersion: '1.7.0', HEDVersion: ['8.1.0', 'ts:testlib_1.0.2', 'bg:testlib_1.0.2'] },
      { Name: 'TwoTests', BIDSVersion: '1.7.0', HEDVersion: ['ts:testlib_1.0.2', 'bg:testlib_1.0.2'] },
    ],
    [
      { Name: 'NonExistentLibrary', BIDSVersion: '1.7.0', HEDVersion: ['8.1.0', 'ts:badlib_1.0.2'] },
      { Name: 'LeadingColon', BIDSVersion: '1.7.0', HEDVersion: ['8.1.0', ':ts:testlib_1.0.2'] },
      { Name: 'BadNickName', BIDSVersion: '1.7.0', HEDVersion: ['8.1.0', '1ts:testlib_1.0.2'] },
      { Name: 'MultipleColons1', BIDSVersion: '1.7.0', HEDVersion: ['8.1.0', 'ts::testlib_1.0.2'] },
      { Name: 'NoLibraryName', BIDSVersion: '1.7.0', HEDVersion: ['8.1.0', 'ts:_1.0.2'] },
      { Name: 'BadVersion1', BIDSVersion: '1.7.0', HEDVersion: ['8.1.0', 'ts:testlib1.0.2'] },
      { Name: 'BadVersion2', BIDSVersion: '1.7.0', HEDVersion: ['8.1.0', 'ts:testlib_1.a.2'] },
    ],
  ]

  /**
   * @type {BidsSidecar[][]}
   */
  let bidsSidecars
  /**
   * @type {BidsJsonFile[][]}
   */
  let bidsDatasetDescriptions
<<<<<<< HEAD
  let specs
  let specs2

  beforeAll(() => {
    const spec1 = SchemaSpec.createSchemaSpec('', '8.0.0', '', '')
    specs = new SchemasSpec().addSchemaSpec(spec1)
    const spec2 = SchemaSpec.createSchemaSpec('', '7.2.0', '', '')
=======
  /**
   * @type {SchemasSpec}
   */
  let specs
  /**
   * @type {SchemasSpec}
   */
  let specs2

  beforeAll(() => {
    const spec1 = new SchemaSpec('', '8.0.0')
    specs = new SchemasSpec().addSchemaSpec(spec1)
    const spec2 = new SchemaSpec('', '7.2.0')
>>>>>>> c112bb05
    specs2 = new SchemasSpec().addSchemaSpec(spec2)
    bidsSidecars = sidecars.map((subData, sub) => {
      return subData.map((runData, run) => {
        const name = `/sub0${sub + 1}/sub0${sub + 1}_task-test_run-${run + 1}_events.json`
        return new BidsSidecar(name, runData, {
          relativePath: name,
          path: name,
        })
      })
    })
    bidsDatasetDescriptions = recursiveMap((datasetDescriptionData) => {
      return new BidsJsonFile('/dataset_description.json', datasetDescriptionData, {
        relativePath: '/dataset_description.json',
        path: '/dataset_description.json',
      })
    }, datasetDescriptions)
  })

  /**
   * Validate the test datasets.
   * @param {Object<string,BidsDataset>} testDatasets The datasets to test with.
   * @param {Object<string,BidsIssue[]>} expectedIssues The expected issues.
   * @param {SchemasSpec} versionSpec The schema version to test with.
   * @return {Promise}
   */
  const validator = (testDatasets, expectedIssues, versionSpec) => {
    return Promise.all(
      Object.entries(testDatasets).map(([datasetName, dataset]) => {
        assert.property(expectedIssues, datasetName, datasetName + ' is not in expectedIssues')
        return validateBidsDataset(dataset, versionSpec).then((issues) => {
          assert.sameDeepMembers(issues, expectedIssues[datasetName], datasetName)
        })
      }),
    )
  }

  describe('Sidecar-only datasets', () => {
    it('should validate non-placeholder HED strings in BIDS sidecars', () => {
      const goodDatasets = bidsSidecars[0]
      const testDatasets = {
        single: new BidsDataset([], [bidsSidecars[0][0]]),
        all_good: new BidsDataset([], goodDatasets),
        warning_and_good: new BidsDataset([], goodDatasets.concat([bidsSidecars[1][0]])),
        error_and_good: new BidsDataset([], goodDatasets.concat([bidsSidecars[1][1]])),
      }
      const expectedIssues = {
        single: [],
        all_good: [],
        warning_and_good: [
          new BidsHedIssue(generateIssue('extension', { tag: 'Train/Maglev' }), bidsSidecars[1][0].file),
        ],
        error_and_good: [
          // TODO: Duplication temporary
          new BidsHedIssue(converterGenerateIssue('invalidTag', 'Confused', {}, [0, 8]), bidsSidecars[1][1].file),
          new BidsHedIssue(generateIssue('invalidTag', { tag: 'Confused' }), bidsSidecars[1][1].file),
        ],
      }
      return validator(testDatasets, expectedIssues, specs)
    }, 10000)

    it('should validate placeholders in BIDS sidecars', () => {
      const placeholderDatasets = bidsSidecars[2]
      const testDatasets = {
        placeholders: new BidsDataset([], placeholderDatasets),
      }
      const expectedIssues = {
        placeholders: [
          new BidsHedIssue(
            generateIssue('invalidPlaceholderInDefinition', {
              definition: 'InvalidDefinitionGroup',
            }),
            bidsSidecars[2][3].file,
          ),
          new BidsHedIssue(
            generateIssue('invalidPlaceholderInDefinition', {
              definition: 'InvalidDefinitionTag',
            }),
            bidsSidecars[2][4].file,
          ),
          new BidsHedIssue(
            generateIssue('invalidPlaceholderInDefinition', {
              definition: 'MultiplePlaceholdersInGroupDefinition',
            }),
            bidsSidecars[2][5].file,
          ),
          new BidsHedIssue(generateIssue('invalidPlaceholder', { tag: 'Duration/# s' }), bidsSidecars[2][6].file),
          new BidsHedIssue(generateIssue('invalidPlaceholder', { tag: 'RGB-blue/#' }), bidsSidecars[2][6].file),
          new BidsHedIssue(generateIssue('missingPlaceholder', { string: 'Sad' }), bidsSidecars[2][7].file),
          new BidsHedIssue(generateIssue('invalidPlaceholder', { tag: 'RGB-green/#' }), bidsSidecars[2][8].file),
        ],
      }
      return validator(testDatasets, expectedIssues, specs)
    }, 10000)
  })

  describe('TSV-only datasets', () => {
    it('should validate HED strings in BIDS event files', () => {
      const goodDatasets = bidsTsvFiles[0]
      const badDatasets = bidsTsvFiles[1]
      const testDatasets = {
        all_good: new BidsDataset(goodDatasets, []),
        all_bad: new BidsDataset(badDatasets, []),
      }
      const legalSpeedUnits = ['m-per-s', 'kph', 'mph']
      const speedIssue = generateIssue('unitClassInvalidUnit', {
        tag: 'Speed/300 miles',
        unitClassUnits: legalSpeedUnits.sort().join(','),
      })
      const converterMaglevError = converterGenerateIssue('invalidTag', 'Maglev', {}, [0, 6])
      const maglevError = generateIssue('invalidTag', { tag: 'Maglev' })
      const maglevWarning = generateIssue('extension', { tag: 'Train/Maglev' })
      const expectedIssues = {
        all_good: [],
        all_bad: [
          new BidsHedIssue(speedIssue, badDatasets[0].file),
          new BidsHedIssue(maglevWarning, badDatasets[1].file),
          new BidsHedIssue(speedIssue, badDatasets[2].file),
          new BidsHedIssue(speedIssue, badDatasets[3].file),
          new BidsHedIssue(maglevError, badDatasets[3].file),
          new BidsHedIssue(converterMaglevError, badDatasets[3].file),
          new BidsHedIssue(speedIssue, badDatasets[4].file),
          new BidsHedIssue(maglevWarning, badDatasets[4].file),
        ],
      }
      return validator(testDatasets, expectedIssues, specs)
    }, 10000)
  })

  describe('Combined datasets', () => {
    it('should validate BIDS event files combined with JSON sidecar data', () => {
      const goodDatasets = bidsTsvFiles[2]
      const badDatasets = bidsTsvFiles[3]
      const testDatasets = {
        all_good: new BidsDataset(goodDatasets, []),
        all_bad: new BidsDataset(badDatasets, []),
      }
      const expectedIssues = {
        all_good: [],
        all_bad: [
          new BidsHedIssue(generateIssue('invalidTag', { tag: 'Confused' }), badDatasets[0].file),
          new BidsHedIssue(converterGenerateIssue('invalidTag', 'Confused', {}, [0, 8]), badDatasets[0].file),
          new BidsHedIssue(converterGenerateIssue('invalidTag', 'Gray,Confused', {}, [5, 13]), badDatasets[0].file),
          // TODO: Catch warning in sidecar validation
          /* new BidsHedIssue(
            generateIssue('extension', { tag: 'Train/Maglev' }),
            badDatasets[1].file,
          ), */
          new BidsHedIssue(
            generateIssue('duplicateTag', {
              tag: 'Boat',
              bounds: [0, 4],
            }),
            badDatasets[2].file,
          ),
          new BidsHedIssue(
            generateIssue('duplicateTag', {
              tag: 'Boat',
              bounds: [17, 21],
            }),
            badDatasets[2].file,
          ),
          new BidsHedIssue(
            generateIssue('invalidValue', {
              tag: 'Duration/ferry s',
            }),
            badDatasets[3].file,
          ),
          new BidsHedIssue(
            generateIssue('duplicateTag', {
              tag: 'Age/30',
              bounds: [0, 6],
            }),
            badDatasets[3].file,
          ),
          new BidsHedIssue(
            generateIssue('duplicateTag', {
              tag: 'Age/30',
              bounds: [24, 30],
            }),
            badDatasets[3].file,
          ),
          new BidsIssue(108, badDatasets[4].file, 'purple'),
        ],
      }
      return validator(testDatasets, expectedIssues, specs)
    }, 10000)
  })

  describe('HED 2 combined datasets', () => {
    it('should validate HED 2 data in BIDS event files combined with JSON sidecar data', () => {
      const goodDatasets = bidsTsvFiles[4]
      const testDatasets = {
        all_good: new BidsDataset(goodDatasets, []),
      }
      const expectedIssues = {
        all_good: [],
      }
      return validator(testDatasets, expectedIssues, specs2)
    }, 10000)
  })

  describe('HED 3 library schema tests', () => {
    let goodEvents0, goodEvents1, goodEvents2
    let goodDatasetDescriptions, badDatasetDescriptions

    beforeAll(() => {
      goodEvents0 = [bidsTsvFiles[5][0]]
      goodEvents1 = [bidsTsvFiles[5][1]]
      goodEvents2 = [bidsTsvFiles[5][2]]
      goodDatasetDescriptions = bidsDatasetDescriptions[0]
      badDatasetDescriptions = bidsDatasetDescriptions[1]
    })

    describe('HED 3 library schema good tests', () => {
      it('should validate HED 3 in BIDS event with json and a dataset description and no version spec', () => {
        const testDatasets = {
          just_base2: new BidsDataset(goodEvents2, [], goodDatasetDescriptions[0]),
        }
        const expectedIssues = {
          just_base2: [],
        }
        return validator(testDatasets, expectedIssues)
      }, 10000)

      it('should validate HED 3 in BIDS event files sidecars and libraries using version spec', () => {
        const testDatasets = {
          library_and_defs_base_ignored: new BidsDataset(goodEvents0, [], goodDatasetDescriptions[1]),
          // library_and_defs_no_base: new BidsDataset(goodEvents0, [], goodDatasetDescriptions[3]),
          // library_only_with_extra_base: new BidsDataset(goodEvents1, [], goodDatasetDescriptions[1]),
          // library_only: new BidsDataset(goodEvents1, [], goodDatasetDescriptions[1]),
          // just_base2: new BidsDataset(goodEvents2, [], goodDatasetDescriptions[0]),
          // library_not_needed1: new BidsDataset(goodEvents2, [], goodDatasetDescriptions[1]),
          // library_not_needed2: new BidsDataset(goodEvents2, [], goodDatasetDescriptions[3]),
          // library_and_base_with_extra_schema: new BidsDataset(goodEvents2, [], goodDatasetDescriptions[3]),
        }
        const expectedIssues = {
          library_and_defs_base_ignored: [],
          library_and_defs_no_base: [],
          library_only_with_extra_base: [],
          library_only: [],
          library_only_extra_schema: [],
          only_libraries: [],
          just_base2: [],
          library_not_needed1: [],
          library_not_needed2: [],
          library_and_base_with_extra_schema: [],
        }
        return validator(testDatasets, expectedIssues)
      }, 10000)
    })

    describe('HED 3 library schema bad tests', () => {
      it('should not validate when library schema version specs are invalid', () => {
        const testDatasets = {
          // unknown_library: new BidsDataset(goodEvents2, [], badDatasetDescriptions[0]),
          leading_colon: new BidsDataset(goodEvents2, [], badDatasetDescriptions[1]),
        }
<<<<<<< HEAD
        // const expectedIssues = {
        //   unknown_library: [
        //     new BidsHedIssue(
        //         generateIssue('remoteLibrarySchemaLoadFailed', {
        //           library: 'badlib',
        //           version: '1.0.2',
        //           error:
        //               'Server responded to https://raw.githubusercontent.com/hed-standard/hed-schema-library/main/library_schemas/badlib/hedxml/HED_badlib_1.0.2.xml with status code 404:\n404: Not Found',
        //         }),
        //         badDatasetDescriptions[0].file,
        //     ),
        //     new BidsHedIssue(
        //         generateIssue('requestedSchemaLoadFailedNoFallbackUsed', {
        //           spec: JSON.stringify(SchemaSpec.createSpecForRemoteLibrarySchema('badlib', '1.0.2')),
        //         }),
        //         badDatasetDescriptions[0].file,
        //     ),
        //   ],
        //   leading_colon: [
        //     new BidsHedIssue(
        //         generateIssue('remoteLibrarySchemaLoadFailed', {
        //           nickname: '',
        //           schemaVersion: ':ts:testlib_1.0.2',
        //           error: 'The prefix nickname "" in schema :ts:testlib_1.0.2 is not valid',
        //         }),
        //         badDatasetDescriptions[1].file,
        //     ),
        //   ],
        // }
        const dataset = testDatasets['leading_colon']
        const versionSpec = null
        let issues
        issues = validateBidsDataset(dataset, versionSpec)
        let x = 3
        // return validator(testDatasets, expectedIssues)
=======
        const expectedIssues = {
          unknown_library: [
            new BidsHedIssue(
              generateIssue('remoteSchemaLoadFailed', {
                spec: JSON.stringify(new SchemaSpec('ts', '1.0.2', 'badlib')),
                error:
                  'Server responded to https://raw.githubusercontent.com/hed-standard/hed-schema-library/main/library_schemas/badlib/hedxml/HED_badlib_1.0.2.xml with status code 404:\n404: Not Found',
              }),
              badDatasetDescriptions[0].file,
            ),
          ],
        }
        return validator(testDatasets, expectedIssues)
>>>>>>> c112bb05
      }, 10000)
    })
  })
})<|MERGE_RESOLUTION|>--- conflicted
+++ resolved
@@ -594,15 +594,7 @@
    * @type {BidsJsonFile[][]}
    */
   let bidsDatasetDescriptions
-<<<<<<< HEAD
-  let specs
-  let specs2
-
-  beforeAll(() => {
-    const spec1 = SchemaSpec.createSchemaSpec('', '8.0.0', '', '')
-    specs = new SchemasSpec().addSchemaSpec(spec1)
-    const spec2 = SchemaSpec.createSchemaSpec('', '7.2.0', '', '')
-=======
+
   /**
    * @type {SchemasSpec}
    */
@@ -616,7 +608,6 @@
     const spec1 = new SchemaSpec('', '8.0.0')
     specs = new SchemasSpec().addSchemaSpec(spec1)
     const spec2 = new SchemaSpec('', '7.2.0')
->>>>>>> c112bb05
     specs2 = new SchemasSpec().addSchemaSpec(spec2)
     bidsSidecars = sidecars.map((subData, sub) => {
       return subData.map((runData, run) => {
@@ -874,44 +865,9 @@
           // unknown_library: new BidsDataset(goodEvents2, [], badDatasetDescriptions[0]),
           leading_colon: new BidsDataset(goodEvents2, [], badDatasetDescriptions[1]),
         }
-<<<<<<< HEAD
-        // const expectedIssues = {
-        //   unknown_library: [
-        //     new BidsHedIssue(
-        //         generateIssue('remoteLibrarySchemaLoadFailed', {
-        //           library: 'badlib',
-        //           version: '1.0.2',
-        //           error:
-        //               'Server responded to https://raw.githubusercontent.com/hed-standard/hed-schema-library/main/library_schemas/badlib/hedxml/HED_badlib_1.0.2.xml with status code 404:\n404: Not Found',
-        //         }),
-        //         badDatasetDescriptions[0].file,
-        //     ),
-        //     new BidsHedIssue(
-        //         generateIssue('requestedSchemaLoadFailedNoFallbackUsed', {
-        //           spec: JSON.stringify(SchemaSpec.createSpecForRemoteLibrarySchema('badlib', '1.0.2')),
-        //         }),
-        //         badDatasetDescriptions[0].file,
-        //     ),
-        //   ],
-        //   leading_colon: [
-        //     new BidsHedIssue(
-        //         generateIssue('remoteLibrarySchemaLoadFailed', {
-        //           nickname: '',
-        //           schemaVersion: ':ts:testlib_1.0.2',
-        //           error: 'The prefix nickname "" in schema :ts:testlib_1.0.2 is not valid',
-        //         }),
-        //         badDatasetDescriptions[1].file,
-        //     ),
-        //   ],
-        // }
-        const dataset = testDatasets['leading_colon']
-        const versionSpec = null
-        let issues
-        issues = validateBidsDataset(dataset, versionSpec)
-        let x = 3
-        // return validator(testDatasets, expectedIssues)
-=======
+
         const expectedIssues = {
+          leading_colon: [],
           unknown_library: [
             new BidsHedIssue(
               generateIssue('remoteSchemaLoadFailed', {
@@ -924,7 +880,6 @@
           ],
         }
         return validator(testDatasets, expectedIssues)
->>>>>>> c112bb05
       }, 10000)
     })
   })
