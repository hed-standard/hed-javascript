const assert = require('chai').assert
const converterGenerateIssue = require('../converter/issues')
const { generateIssue } = require('../common/issues/issues')
const { SchemaSpec, SchemasSpec } = require('../common/schema/types')
const { recursiveMap } = require('../utils/array')
<<<<<<< HEAD
const { validateBidsDataset } = require('../validator/bids/validate')
// const { getSchemaSpecs } = require('../validator/bids/schemas')
const { BidsDataset, BidsEventFile, BidsHedIssue, BidsJsonFile, BidsIssue, BidsSidecar } = require('../validator/bids')
// const splitHedString = require('../validator/parser/splitHedString')
// const { buildSchemas } = require('../validator/schema/init')

//const {stringTemplate} = require("../../utils/string");
=======
const { parseSchemasSpec } = require('../validator/bids/schema')
const {
  BidsDataset,
  BidsEventFile,
  BidsHedIssue,
  BidsJsonFile,
  BidsIssue,
  BidsSidecar,
  validateBidsDataset,
} = require('../validator/bids')
>>>>>>> a3d99759

describe('BIDS datasets', () => {
  const sidecars = [
    // sub01 - Valid sidecars
    [
      {
        color: {
          HED: {
            red: 'RGB-red',
            green: 'RGB-green',
            blue: 'RGB-blue',
          },
        },
      },
      {
        vehicle: {
          HED: {
            car: 'Car',
            train: 'Train',
            boat: 'Boat',
          },
        },
        speed: {
          HED: 'Speed/# mph',
        },
      },
      {
        duration: {
          HED: 'Duration/# s',
        },
        age: {
          HED: 'Age/#',
        },
      },
    ],
    // sub02 - Invalid sidecars
    [
      {
        transport: {
          HED: {
            car: 'Car',
            train: 'Train',
            boat: 'Boat',
            maglev: 'Train/Maglev', // Extension.
          },
        },
      },
      {
        emotion: {
          HED: {
            happy: 'Happy',
            sad: 'Sad',
            angry: 'Angry',
            confused: 'Confused', // Not in schema.
          },
        },
      },
    ],
    // sub03 - Placeholders
    [
      {
        valid_definition: {
          HED: { definition: '(Definition/ValidDefinition, (Square))' },
        },
      },
      {
        valid_placeholder_definition: {
          HED: {
            definition: '(Definition/ValidPlaceholderDefinition/#, (RGB-red/#))',
          },
        },
      },
      {
        valid_value_and_definition: {
          HED: 'Duration/# ms, (Definition/ValidValueAndDefinition/#, (Age/#))',
        },
      },
      {
        invalid_definition_group: {
          HED: { definition: '(Definition/InvalidDefinitionGroup, (Age/#))' },
        },
      },
      {
        invalid_definition_tag: {
          HED: { definition: '(Definition/InvalidDefinitionTag/#, (Age))' },
        },
      },
      {
        multiple_placeholders_in_group: {
          HED: {
            definition: '(Definition/MultiplePlaceholdersInGroupDefinition/#, (Age/#, Duration/# s))',
          },
        },
      },
      {
        multiple_value_tags: {
          HED: 'Duration/# s, RGB-blue/#',
        },
      },
      {
        no_value_tags: {
          HED: 'Sad',
        },
      },
      {
        value_in_categorical: {
          HED: {
            purple: 'Purple',
            yellow: 'Yellow',
            orange: 'Orange',
            green: 'RGB-green/#',
          },
        },
      },
    ],
    // sub04 - HED 2 sidecars
    [
      {
        test: {
          HED: {
            first: 'Event/Label/Test,Event/Category/Miscellaneous/Test,Event/Description/Test',
          },
        },
      },
    ],
    // sub05 - HED 3 sidecars with libraries
    [
      {
        // Library and base and defs
        event_type: {
          HED: {
            show_face: 'Sensory-event, ts:Visual-presentation',
            left_press: 'Press, Def/My-def1, ts:Def/My-def2/3',
          },
        },
        dummy_defs: {
          HED: {
            def1: '(Definition/My-def1, (Red, Blue))',
            def2: '(ts:Definition/My-def2/#, (Green, Label/#))',
          },
        },
      },
      {
        // Just library
        event_type: {
          HED: {
            show_face: 'ts:Sensory-event, ts:Visual-presentation',
            left_press: 'ts:Push-button',
          },
        },
      },
      {
        // Just base
        event_type: {
          HED: {
            show_face: 'Sensory-event, Visual-presentation',
            left_press: 'Push-button',
          },
        },
      },
    ],
  ]

  const hedColumnOnlyHeader = ['onset', 'duration', 'HED']
  const bidsTsvFiles = [
    // sub01 - Valid TSV-only data
    [
      new BidsEventFile(
        '/sub01/sub01_task-test_run-1_events.tsv',
        [],
        {},
        {
          headers: hedColumnOnlyHeader,
          rows: [hedColumnOnlyHeader, ['7', 'something', 'Cellphone']],
        },
        {
          relativePath: '/sub01/sub01_task-test_run-1_events.tsv',
          path: '/sub01/sub01_task-test_run-1_events.tsv',
        },
      ),
      new BidsEventFile(
        '/sub01/sub01_task-test_run-2_events.tsv',
        [],
        {},
        {
          headers: hedColumnOnlyHeader,
          rows: [hedColumnOnlyHeader, ['7', 'something', 'Cellphone'], ['11', 'else', 'Desktop-computer']],
        },
        {
          relativePath: '/sub01/sub01_task-test_run-2_events.tsv',
          path: '/sub01/sub01_task-test_run-2_events.tsv',
        },
      ),
      new BidsEventFile(
        '/sub01/sub01_task-test_run-3_events.tsv',
        [],
        {},
        {
          headers: hedColumnOnlyHeader,
          rows: [hedColumnOnlyHeader, ['7', 'something', 'Ceramic, Pink']],
        },
        {
          relativePath: '/sub01/sub01_task-test_run-3_events.tsv',
          path: '/sub01/sub01_task-test_run-3_events.tsv',
        },
      ),
    ],
    // sub02 - Invalid TSV-only data
    [
      new BidsEventFile(
        '/sub02/sub02_task-test_run-1_events.tsv',
        [],
        {},
        {
          headers: hedColumnOnlyHeader,
          rows: [hedColumnOnlyHeader, ['11', 'else', 'Speed/300 miles']],
        },
        {
          relativePath: '/sub02/sub02_task-test_run-1_events.tsv',
          path: '/sub02/sub02_task-test_run-1_events.tsv',
        },
      ),
      new BidsEventFile(
        '/sub02/sub02_task-test_run-2_events.tsv',
        [],
        {},
        {
          headers: hedColumnOnlyHeader,
          rows: [hedColumnOnlyHeader, ['7', 'something', 'Train/Maglev']],
        },
        {
          relativePath: '/sub02/sub02_task-test_run-2_events.tsv',
          path: '/sub02/sub02_task-test_run-2_events.tsv',
        },
      ),
      new BidsEventFile(
        '/sub02/sub02_task-test_run-3_events.tsv',
        [],
        {},
        {
          headers: hedColumnOnlyHeader,
          rows: [hedColumnOnlyHeader, ['7', 'something', 'Train'], ['11', 'else', 'Speed/300 miles']],
        },
        {
          relativePath: '/sub02/sub02_task-test_run-3_events.tsv',
          path: '/sub02/sub02_task-test_run-3_events.tsv',
        },
      ),
      new BidsEventFile(
        '/sub02/sub02_task-test_run-4_events.tsv',
        [],
        {},
        {
          headers: hedColumnOnlyHeader,
          rows: [hedColumnOnlyHeader, ['7', 'something', 'Maglev'], ['11', 'else', 'Speed/300 miles']],
        },
        {
          relativePath: '/sub02/sub02_task-test_run-4_events.tsv',
          path: '/sub02/sub02_task-test_run-4_events.tsv',
        },
      ),
      new BidsEventFile(
        '/sub02/sub02_task-test_run-5_events.tsv',
        [],
        {},
        {
          headers: hedColumnOnlyHeader,
          rows: [hedColumnOnlyHeader, ['7', 'something', 'Train/Maglev'], ['11', 'else', 'Speed/300 miles']],
        },
        {
          relativePath: '/sub02/sub02_task-test_run-5_events.tsv',
          path: '/sub02/sub02_task-test_run-5_events.tsv',
        },
      ),
    ],
    // sub03 - Valid combined sidecar/TSV data
    [
      new BidsEventFile(
        '/sub03/sub03_task-test_run-1_events.tsv',
        ['/sub03/sub03_task-test_run-1_events.json'],
        sidecars[2][0],
        {
          headers: ['onset', 'duration'],
          rows: [
            ['onset', 'duration'],
            ['7', 'something'],
          ],
        },
        {
          relativePath: '/sub03/sub03_task-test_run-1_events.tsv',
          path: '/sub03/sub03_task-test_run-1_events.tsv',
        },
      ),
      new BidsEventFile(
        '/sub03/sub03_task-test_run-2_events.tsv',
        ['/sub01/sub01_task-test_run-1_events.json'],
        sidecars[0][0],
        {
          headers: ['onset', 'duration', 'color'],
          rows: [
            ['onset', 'duration', 'color'],
            ['7', 'something', 'red'],
          ],
        },
        {
          relativePath: '/sub03/sub03_task-test_run-2_events.tsv',
          path: '/sub03/sub03_task-test_run-2_events.tsv',
        },
      ),
      new BidsEventFile(
        '/sub03/sub03_task-test_run-3_events.tsv',
        ['/sub01/sub01_task-test_run-2_events.json'],
        sidecars[0][1],
        {
          headers: ['onset', 'duration', 'speed'],
          rows: [
            ['onset', 'duration', 'speed'],
            ['7', 'something', '60'],
          ],
        },
        {
          relativePath: '/sub03/sub03_task-test_run-3_events.tsv',
          path: '/sub03/sub03_task-test_run-3_events.tsv',
        },
      ),
      new BidsEventFile(
        '/sub03/sub03_task-test_run-4_events.tsv',
        ['/sub03/sub03_task-test_run-1_events.json'],
        sidecars[2][0],
        {
          headers: hedColumnOnlyHeader,
          rows: [hedColumnOnlyHeader, ['7', 'something', 'Laptop-computer']],
        },
        {
          relativePath: '/sub03/sub03_task-test_run-4_events.tsv',
          path: '/sub03/sub03_task-test_run-4_events.tsv',
        },
      ),
      new BidsEventFile(
        '/sub03/sub03_task-test_run-5_events.tsv',
        ['/sub01/sub01_task-test_run-1_events.json'],
        sidecars[0][0],
        {
          headers: ['onset', 'duration', 'color', 'HED'],
          rows: [
            ['onset', 'duration', 'color', 'HED'],
            ['7', 'something', 'green', 'Laptop-computer'],
          ],
        },
        {
          relativePath: '/sub03/sub03_task-test_run-5_events.tsv',
          path: '/sub03/sub03_task-test_run-5_events.tsv',
        },
      ),
      new BidsEventFile(
        '/sub03/sub03_task-test_run-6_events.tsv',
        ['/sub01/sub01_task-test_run-1_events.json', '/sub01/sub01_task-test_run-2_events.json'],
        Object.assign({}, sidecars[0][0], sidecars[0][1]),
        {
          headers: ['onset', 'duration', 'color', 'vehicle', 'speed'],
          rows: [
            ['onset', 'duration', 'color', 'vehicle', 'speed'],
            ['7', 'something', 'blue', 'train', '150'],
          ],
        },
        {
          relativePath: '/sub03/sub03_task-test_run-6_events.tsv',
          path: '/sub03/sub03_task-test_run-6_events.tsv',
        },
      ),
      new BidsEventFile(
        '/sub03/sub03_task-test_run-7_events.tsv',
        ['/sub01/sub01_task-test_run-1_events.json', '/sub01/sub01_task-test_run-2_events.json'],
        Object.assign({}, sidecars[0][0], sidecars[0][1]),
        {
          headers: ['onset', 'duration', 'color', 'vehicle', 'speed'],
          rows: [
            ['onset', 'duration', 'color', 'vehicle', 'speed'],
            ['7', 'something', 'red', 'train', '150'],
            ['11', 'else', 'blue', 'boat', '15'],
            ['15', 'another', 'green', 'car', '70'],
          ],
        },
        {
          relativePath: '/sub03/sub03_task-test_run-7_events.tsv',
          path: '/sub03/sub03_task-test_run-7_events.tsv',
        },
      ),
    ],
    // sub04 - Invalid combined sidecar/TSV data
    [
      new BidsEventFile(
        '/sub04/sub04_task-test_run-1_events.tsv',
        ['/sub02/sub02_task-test_run-2_events.json'],
        sidecars[1][1],
        {
          headers: ['onset', 'duration', 'emotion', 'HED'],
          rows: [
            ['onset', 'duration', 'emotion', 'HED'],
            ['7', 'high', 'happy', 'Yellow'],
            ['11', 'low', 'sad', 'Blue'],
            ['15', 'mad', 'angry', 'Red'],
            ['19', 'huh', 'confused', 'Gray'],
          ],
        },
        {
          relativePath: '/sub04/sub04_task-test_run-1_events.tsv',
          path: '/sub04/sub04_task-test_run-1_events.tsv',
        },
      ),
      new BidsEventFile(
        '/sub04/sub04_task-test_run-2_events.tsv',
        ['/sub02/sub02_task-test_run-1_events.json'],
        sidecars[1][0],
        {
          headers: ['onset', 'duration', 'transport'],
          rows: [
            ['onset', 'duration', 'transport'],
            ['7', 'wet', 'boat'],
            ['11', 'steam', 'train'],
            ['15', 'tires', 'car'],
            ['19', 'speedy', 'maglev'],
          ],
        },
        {
          relativePath: '/sub04/sub04_task-test_run-2_events.tsv',
          path: '/sub04/sub04_task-test_run-2_events.tsv',
        },
      ),
      new BidsEventFile(
        '/sub04/sub04_task-test_run-3_events.tsv',
        ['/sub01/sub01_task-test_run-2_events.json', '/sub02/sub02_task-test_run-1_events.json'],
        Object.assign({}, sidecars[0][1], sidecars[1][0]),
        {
          headers: ['onset', 'duration', 'vehicle', 'transport', 'speed'],
          rows: [
            ['onset', 'duration', 'vehicle', 'transport', 'speed'],
            ['7', 'ferry', 'train', 'boat', '20'],
            ['11', 'autotrain', 'car', 'train', '79'],
            ['15', 'towing', 'boat', 'car', '30'],
            ['19', 'tugboat', 'boat', 'boat', '5'],
          ],
        },
        {
          relativePath: '/sub04/sub04_task-test_run-3_events.tsv',
          path: '/sub04/sub04_task-test_run-3_events.tsv',
        },
      ),
      new BidsEventFile(
        '/sub04/sub04_task-test_run-4_events.tsv',
        ['/sub01/sub01_task-test_run-3_events.json'],
        sidecars[0][2],
        {
          headers: ['onset', 'duration', 'age', 'HED'],
          rows: [
            ['onset', 'duration', 'age', 'HED'],
            ['7', 'ferry', '30', 'Age/30'],
          ],
        },
        {
          relativePath: '/sub04/sub04_task-test_run-4_events.tsv',
          path: '/sub04/sub04_task-test_run-4_events.tsv',
        },
      ),
      new BidsEventFile(
        '/sub04/sub04_task-test_run-5_events.tsv',
        ['/sub01/sub01_task-test_run-1_events.json'],
        sidecars[0][0],
        {
          headers: ['onset', 'duration', 'color'],
          rows: [
            ['onset', 'duration', 'color'],
            ['7', 'royal', 'purple'],
          ],
        },
        {
          relativePath: '/sub04/sub04_task-test_run-5_events.tsv',
          path: '/sub04/sub04_task-test_run-5_events.tsv',
        },
      ),
    ],
    // sub05 - Valid combined sidecar/TSV data from HED 2
    [
      new BidsEventFile(
        '/sub05/sub05_task-test_run-1_events.tsv',
        ['/sub05/sub05_task-test_run-1_events.json'],
        sidecars[3][0],
        {
          headers: ['onset', 'duration', 'test', 'HED'],
          rows: [
            ['onset', 'duration', 'test', 'HED'],
            ['7', 'something', 'first', 'Event/Duration/55 ms'],
          ],
        },
        {
          relativePath: '/sub05/sub05_task-test_run-1_events.tsv',
          path: '/sub05/sub05_task-test_run-1_events.tsv',
        },
      ),
    ],
    // sub06 - Valid combined sidecar/TSV data with library
    [
      new BidsEventFile(
        '/sub06/sub06_task-test_run-1_events.tsv',
        ['/sub06/sub06_task-test_run-1_events.json'],
        sidecars[4][0],
        {
          headers: ['onset', 'duration', 'event_type', 'size'],
          rows: [
            ['onset', 'duration', 'event_type', 'size'],
            ['7', 'n/a', 'show_face', '6'],
            ['7', 'n/a', 'left_press', '7'],
          ],
        },
        {
          relativePath: '/sub06/sub06_task-test_run-1_events.tsv',
          path: '/sub06/sub06_task-test_run-1_events.tsv',
        },
      ),
      new BidsEventFile(
        '/sub03/sub06_task-test_run-1_events.tsv',
        ['/sub03/sub06_task-test_run-1_events.json'],
        sidecars[4][1],
        {
          headers: ['onset', 'duration', 'event_type', 'size'],
          rows: [
            ['onset', 'duration', 'event_type', 'size'],
            ['7', 'n/a', 'show_face', '6'],
            ['7', 'n/a', 'left_press', '7'],
          ],
        },
        {
          relativePath: '/sub06/sub06_task-test_run-1_events.tsv',
          path: '/sub06/sub06_task-test_run-1_events.tsv',
        },
      ),
      new BidsEventFile(
        '/sub03/sub06_task-test_run-1_events.tsv',
        ['/sub03/sub06_task-test_run-1_events.json'],
        sidecars[4][2],
        {
          headers: ['onset', 'duration', 'event_type', 'size'],
          rows: [
            ['onset', 'duration', 'event_type', 'size'],
            ['7', 'n/a', 'show_face', '6'],
            ['7', 'n/a', 'left_press', '7'],
          ],
        },
        {
          relativePath: '/sub06/sub06_task-test_run-1_events.tsv',
          path: '/sub06/sub06_task-test_run-1_events.tsv',
        },
      ),
    ],
  ]

  const datasetDescriptions = [
    // Good datasetDescription.json files
    [
      { Name: 'OnlyBase', BIDSVersion: '1.7.0', HEDVersion: '8.1.0' },
      { Name: 'BaseAndTest', BIDSVersion: '1.7.0', HEDVersion: ['8.1.0', 'ts:testlib_1.0.2'] },
      { Name: 'OnlyTest', BIDSVersion: '1.7.0', HEDVersion: ['ts:testlib_1.0.2'] },
      { Name: 'BaseAndTwoTests', BIDSVersion: '1.7.0', HEDVersion: ['8.1.0', 'ts:testlib_1.0.2', 'bg:testlib_1.0.2'] },
      { Name: 'TwoTests', BIDSVersion: '1.7.0', HEDVersion: ['ts:testlib_1.0.2', 'bg:testlib_1.0.2'] },
    ],
    [
      { Name: 'NonExistentLibrary', BIDSVersion: '1.7.0', HEDVersion: ['8.1.0', 'ts:badlib_1.0.2'] },
      { Name: 'LeadingColon', BIDSVersion: '1.7.0', HEDVersion: [':testlib_1.0.2', '8.1.0'] },
      { Name: 'BadNickName', BIDSVersion: '1.7.0', HEDVersion: ['8.1.0', 't-s:testlib_1.0.2'] },
      { Name: 'MultipleColons1', BIDSVersion: '1.7.0', HEDVersion: ['8.1.0', 'ts::testlib_1.0.2'] },
      { Name: 'MultipleColons2', BIDSVersion: '1.7.0', HEDVersion: ['8.1.0', ':ts:testlib_1.0.2'] },
      { Name: 'NoLibraryName', BIDSVersion: '1.7.0', HEDVersion: ['8.1.0', 'ts:_1.0.2'] },
      { Name: 'BadVersion1', BIDSVersion: '1.7.0', HEDVersion: ['8.1.0', 'ts:testlib1.0.2'] },
      { Name: 'BadVersion2', BIDSVersion: '1.7.0', HEDVersion: ['8.1.0', 'ts:testlib_1.a.2'] },
      { Name: 'BadRemote1', BIDSVersion: '1.7.0', HEDVersion: ['8.1.0', 'ts:testlib_1.800.2'] },
      { Name: 'BadRemote2', BIDSVersion: '1.7.0', HEDVersion: '8.828.0' },
    ],
  ]

  /**
   * @type {BidsSidecar[][]}
   */
  let bidsSidecars
  /**
   * @type {BidsJsonFile[][]}
   */
  let bidsDatasetDescriptions

  /**
   * @type {SchemasSpec}
   */
  let specs
  /**
   * @type {SchemasSpec}
   */
  let specs2

  beforeAll(() => {
    const spec1 = new SchemaSpec('', '8.0.0')
    specs = new SchemasSpec().addSchemaSpec(spec1)
    const spec2 = new SchemaSpec('', '7.2.0')
    specs2 = new SchemasSpec().addSchemaSpec(spec2)
    bidsSidecars = sidecars.map((subData, sub) => {
      return subData.map((runData, run) => {
        const name = `/sub0${sub + 1}/sub0${sub + 1}_task-test_run-${run + 1}_events.json`
        return new BidsSidecar(name, runData, {
          relativePath: name,
          path: name,
        })
      })
    })
    bidsDatasetDescriptions = recursiveMap((datasetDescriptionData) => {
      return new BidsJsonFile('/dataset_description.json', datasetDescriptionData, {
        relativePath: '/dataset_description.json',
        path: '/dataset_description.json',
      })
    }, datasetDescriptions)
  })

  // /**
  //  * Create a schema spec for .
  //  * @param {list} specList The datasets to test with.
  //  * @return {SchemasSpec}
  //  */
  // const getSchemaSpecs = (specList) =>{
  //   const specs = new SchemasSpec()
  //   for (let i=0; i < specList.length; i++) {
  //     const spec = specList[i]
  //     specs.addSchemaSpec(spec.nickname, spec)
  //   }
  //   return specs
  // }

  /**
   * Validate the test datasets.
   * @param {Object<string,BidsDataset>} testDatasets The datasets to test with.
   * @param {Object<string,BidsIssue[]>} expectedIssues The expected issues.
   * @param {SchemasSpec} versionSpec The schema version to test with.
   * @return {Promise}
   */
  const validator = (testDatasets, expectedIssues, versionSpec) => {
    return Promise.all(
      Object.entries(testDatasets).map(([datasetName, dataset]) => {
        assert.property(expectedIssues, datasetName, datasetName + ' is not in expectedIssues')
        return validateBidsDataset(dataset, versionSpec).then((issues) => {
          assert.sameDeepMembers(issues, expectedIssues[datasetName], datasetName)
        })
      }),
    )
  }

  /**
   * Validate the test datasets.
   * @param {Object<string,BidsDataset>} testDatasets The datasets to test with.
   * @param {Object<string,BidsIssue[]>} expectedIssues The expected issues.
   * @param {SchemasSpec} versionSpec The schema version to test with.
   * @return {Promise}
   */
  const validatorWithSpecs = (testDatasets, expectedIssues, versionSpecs) => {
    return Promise.all(
      Object.entries(testDatasets).map(([datasetName, dataset]) => {
        assert.property(expectedIssues, datasetName, datasetName + ' is not in expectedIssues')
        let specs = versionSpecs
        if (versionSpecs) {
          assert.property(versionSpecs, datasetName, datasetName + ' is not in versionSpecs')
          specs = versionSpecs[datasetName]
        }
        return validateBidsDataset(dataset, specs).then((issues) => {
          assert.sameDeepMembers(issues, expectedIssues[datasetName], datasetName)
        })
      }),
    )
  }

  describe('Sidecar-only datasets', () => {
    it('should validate non-placeholder HED strings in BIDS sidecars', () => {
      const goodDatasets = bidsSidecars[0]
      const testDatasets = {
        single: new BidsDataset([], [bidsSidecars[0][0]]),
        all_good: new BidsDataset([], goodDatasets),
        warning_and_good: new BidsDataset([], goodDatasets.concat([bidsSidecars[1][0]])),
        error_and_good: new BidsDataset([], goodDatasets.concat([bidsSidecars[1][1]])),
      }
      const expectedIssues = {
        single: [],
        all_good: [],
        warning_and_good: [
          new BidsHedIssue(generateIssue('extension', { tag: 'Train/Maglev' }), bidsSidecars[1][0].file),
        ],
        error_and_good: [
          // TODO: Duplication temporary
          new BidsHedIssue(converterGenerateIssue('invalidTag', 'Confused', {}, [0, 8]), bidsSidecars[1][1].file),
          new BidsHedIssue(generateIssue('invalidTag', { tag: 'Confused' }), bidsSidecars[1][1].file),
        ],
      }
      return validator(testDatasets, expectedIssues, specs)
    }, 10000)

    it('should validate placeholders in BIDS sidecars', () => {
      const placeholderDatasets = bidsSidecars[2]
      const testDatasets = {
        placeholders: new BidsDataset([], placeholderDatasets),
      }
      const expectedIssues = {
        placeholders: [
          new BidsHedIssue(
            generateIssue('invalidPlaceholderInDefinition', {
              definition: 'InvalidDefinitionGroup',
            }),
            bidsSidecars[2][3].file,
          ),
          new BidsHedIssue(
            generateIssue('invalidPlaceholderInDefinition', {
              definition: 'InvalidDefinitionTag',
            }),
            bidsSidecars[2][4].file,
          ),
          new BidsHedIssue(
            generateIssue('invalidPlaceholderInDefinition', {
              definition: 'MultiplePlaceholdersInGroupDefinition',
            }),
            bidsSidecars[2][5].file,
          ),
          new BidsHedIssue(generateIssue('invalidPlaceholder', { tag: 'Duration/# s' }), bidsSidecars[2][6].file),
          new BidsHedIssue(generateIssue('invalidPlaceholder', { tag: 'RGB-blue/#' }), bidsSidecars[2][6].file),
          new BidsHedIssue(generateIssue('missingPlaceholder', { string: 'Sad' }), bidsSidecars[2][7].file),
          new BidsHedIssue(generateIssue('invalidPlaceholder', { tag: 'RGB-green/#' }), bidsSidecars[2][8].file),
        ],
      }
      return validator(testDatasets, expectedIssues, specs)
    }, 10000)
  })

  describe('TSV-only datasets', () => {
    it('should validate HED strings in BIDS event files', () => {
      const goodDatasets = bidsTsvFiles[0]
      const badDatasets = bidsTsvFiles[1]
      const testDatasets = {
        all_good: new BidsDataset(goodDatasets, []),
        all_bad: new BidsDataset(badDatasets, []),
      }
      const legalSpeedUnits = ['m-per-s', 'kph', 'mph']
      const speedIssue = generateIssue('unitClassInvalidUnit', {
        tag: 'Speed/300 miles',
        unitClassUnits: legalSpeedUnits.sort().join(','),
      })
      const converterMaglevError = converterGenerateIssue('invalidTag', 'Maglev', {}, [0, 6])
      const maglevError = generateIssue('invalidTag', { tag: 'Maglev' })
      const maglevWarning = generateIssue('extension', { tag: 'Train/Maglev' })
      const expectedIssues = {
        all_good: [],
        all_bad: [
          new BidsHedIssue(speedIssue, badDatasets[0].file),
          new BidsHedIssue(maglevWarning, badDatasets[1].file),
          new BidsHedIssue(speedIssue, badDatasets[2].file),
          new BidsHedIssue(speedIssue, badDatasets[3].file),
          new BidsHedIssue(maglevError, badDatasets[3].file),
          new BidsHedIssue(converterMaglevError, badDatasets[3].file),
          new BidsHedIssue(speedIssue, badDatasets[4].file),
          new BidsHedIssue(maglevWarning, badDatasets[4].file),
        ],
      }
      return validator(testDatasets, expectedIssues, specs)
    }, 10000)
  })

  describe('Combined datasets', () => {
    it('should validate BIDS event files combined with JSON sidecar data', () => {
      const goodDatasets = bidsTsvFiles[2]
      const badDatasets = bidsTsvFiles[3]
      const testDatasets = {
        all_good: new BidsDataset(goodDatasets, []),
        all_bad: new BidsDataset(badDatasets, []),
      }
      const expectedIssues = {
        all_good: [],
        all_bad: [
          new BidsHedIssue(generateIssue('invalidTag', { tag: 'Confused' }), badDatasets[0].file),
          new BidsHedIssue(converterGenerateIssue('invalidTag', 'Confused', {}, [0, 8]), badDatasets[0].file),
          new BidsHedIssue(converterGenerateIssue('invalidTag', 'Gray,Confused', {}, [5, 13]), badDatasets[0].file),
          // TODO: Catch warning in sidecar validation
          /* new BidsHedIssue(
            generateIssue('extension', { tag: 'Train/Maglev' }),
            badDatasets[1].file,
          ), */
          new BidsHedIssue(
            generateIssue('duplicateTag', {
              tag: 'Boat',
              bounds: [0, 4],
            }),
            badDatasets[2].file,
          ),
          new BidsHedIssue(
            generateIssue('duplicateTag', {
              tag: 'Boat',
              bounds: [17, 21],
            }),
            badDatasets[2].file,
          ),
          new BidsHedIssue(
            generateIssue('invalidValue', {
              tag: 'Duration/ferry s',
            }),
            badDatasets[3].file,
          ),
          new BidsHedIssue(
            generateIssue('duplicateTag', {
              tag: 'Age/30',
              bounds: [0, 6],
            }),
            badDatasets[3].file,
          ),
          new BidsHedIssue(
            generateIssue('duplicateTag', {
              tag: 'Age/30',
              bounds: [24, 30],
            }),
            badDatasets[3].file,
          ),
          new BidsIssue(108, badDatasets[4].file, 'purple'),
        ],
      }
      return validator(testDatasets, expectedIssues, specs)
    }, 10000)
  })

  describe('HED 2 combined datasets', () => {
    it('should validate HED 2 data in BIDS event files combined with JSON sidecar data', () => {
      const goodDatasets = bidsTsvFiles[4]
      const testDatasets = {
        all_good: new BidsDataset(goodDatasets, []),
      }
      const expectedIssues = {
        all_good: [],
      }
      return validator(testDatasets, expectedIssues, specs2)
    }, 10000)
  })

  describe('HED 3 library schema tests', () => {
    let goodEvents0, goodEvents1, goodEvents2
    let goodDatasetDescriptions, badDatasetDescriptions

    beforeAll(() => {
      goodEvents0 = [bidsTsvFiles[5][0]]
      goodEvents1 = [bidsTsvFiles[5][1]]
      goodEvents2 = [bidsTsvFiles[5][2]]
      goodDatasetDescriptions = bidsDatasetDescriptions[0]
      badDatasetDescriptions = bidsDatasetDescriptions[1]
    })

    describe('HED 3 library schema good tests', () => {
      it('should validate HED 3 in BIDS event with json and a dataset description and no version spec', () => {
        const testDatasets = {
          just_base: new BidsDataset(goodEvents2, [], goodDatasetDescriptions[0]),
          just_base2: new BidsDataset(goodEvents2, [], goodDatasetDescriptions[1]),
          just_base3: new BidsDataset(goodEvents2, [], goodDatasetDescriptions[3]),
          just_library: new BidsDataset(goodEvents1, [], goodDatasetDescriptions[1]),
          just_library2: new BidsDataset(goodEvents1, [], goodDatasetDescriptions[3]),
          //just_library3: new BidsDataset(goodEvents1, [], goodDatasetDescriptions[4]),
        }
        const expectedIssues = {
          just_base: [],
          just_base2: [],
          just_base3: [],
          just_library: [],
          just_library2: [],
          //just_library3: [],
        }
        return validator(testDatasets, expectedIssues, null)
      }, 10000)

      it('should validate HED 3 in BIDS event files sidecars and libraries using dataset descriptions', () => {
        const testDatasets1 = {
          library_and_defs_base_ignored: new BidsDataset(goodEvents0, [], goodDatasetDescriptions[1]),
          library_and_defs_no_base: new BidsDataset(goodEvents0, [], goodDatasetDescriptions[3]),
          library_only_with_extra_base: new BidsDataset(goodEvents1, [], goodDatasetDescriptions[1]),
          library_only: new BidsDataset(goodEvents1, [], goodDatasetDescriptions[1]),
          just_base2: new BidsDataset(goodEvents2, [], goodDatasetDescriptions[0]),
          library_not_needed1: new BidsDataset(goodEvents2, [], goodDatasetDescriptions[1]),
          library_not_needed2: new BidsDataset(goodEvents2, [], goodDatasetDescriptions[3]),
          library_and_base_with_extra_schema: new BidsDataset(goodEvents2, [], goodDatasetDescriptions[3]),
        }
        const expectedIssues1 = {
          library_and_defs_base_ignored: [],
          library_and_defs_no_base: [],
          library_only_with_extra_base: [],
          library_only: [],
          library_only_extra_schema: [],
          only_libraries: [],
          just_base2: [],
          library_not_needed1: [],
          library_not_needed2: [],
          library_and_base_with_extra_schema: [],
        }
        return validator(testDatasets1, expectedIssues1, null)
      }, 10000)
    })

    describe('HED 3 library schema bad tests', () => {
      it('should not validate when library schema specifications are invalid', () => {
        const testDatasets = {
          unknown_library: new BidsDataset(goodEvents2, [], badDatasetDescriptions[0]),
          leading_colon: new BidsDataset(goodEvents2, [], badDatasetDescriptions[1]),
          bad_nickname: new BidsDataset(goodEvents2, [], badDatasetDescriptions[2]),
          multipleColons1: new BidsDataset(goodEvents2, [], badDatasetDescriptions[3]),
          multipleColons2: new BidsDataset(goodEvents2, [], badDatasetDescriptions[4]),
          noLibraryName: new BidsDataset(goodEvents2, [], badDatasetDescriptions[5]),
          badVersion1: new BidsDataset(goodEvents2, [], badDatasetDescriptions[6]),
          badVersion2: new BidsDataset(goodEvents2, [], badDatasetDescriptions[7]),
          badRemote1: new BidsDataset(goodEvents2, [], badDatasetDescriptions[8]),
          badRemote2: new BidsDataset(goodEvents2, [], badDatasetDescriptions[9]),
        }

        const expectedIssues = {
          unknown_library: [
            new BidsHedIssue(
              generateIssue('remoteSchemaLoadFailed', {
                spec: JSON.stringify(new SchemaSpec('ts', '1.0.2', 'badlib')),
                error:
                  'Server responded to https://raw.githubusercontent.com/hed-standard/hed-schema-library/main/library_schemas/badlib/hedxml/HED_badlib_1.0.2.xml with status code 404:\n404: Not Found',
              }),
              badDatasetDescriptions[0].file,
            ),
          ],
          leading_colon: [
            new BidsHedIssue(
              generateIssue('invalidSchemaNickname', { nickname: '', spec: ':testlib_1.0.2' }),
              badDatasetDescriptions[1].file,
            ),
          ],
          bad_nickname: [
            new BidsHedIssue(
              generateIssue('invalidSchemaNickname', { nickname: 't-s', spec: 't-s:testlib_1.0.2' }),
              badDatasetDescriptions[2].file,
            ),
          ],
          multipleColons1: [
            new BidsHedIssue(
              generateIssue('invalidSchemaSpecification', { spec: 'ts::testlib_1.0.2' }),
              badDatasetDescriptions[3].file,
            ),
          ],
          multipleColons2: [
            new BidsHedIssue(
              generateIssue('invalidSchemaSpecification', { spec: ':ts:testlib_1.0.2' }),
              badDatasetDescriptions[4].file,
            ),
          ],
          noLibraryName: [
            new BidsHedIssue(
              generateIssue('invalidSchemaSpecification', { spec: 'ts:_1.0.2' }),
              badDatasetDescriptions[5].file,
            ),
          ],
          badVersion1: [
            new BidsHedIssue(
              generateIssue('invalidSchemaSpecification', { spec: 'ts:testlib1.0.2' }),
              badDatasetDescriptions[6].file,
            ),
          ],
          badVersion2: [
            new BidsHedIssue(
              generateIssue('invalidSchemaSpecification', { spec: 'ts:testlib_1.a.2' }),
              badDatasetDescriptions[7].file,
            ),
          ],
          badRemote1: [
            new BidsHedIssue(
              generateIssue('remoteSchemaLoadFailed', {
                spec: JSON.stringify(new SchemaSpec('ts', '1.800.2', 'testlib')),
                error:
                  'Server responded to https://raw.githubusercontent.com/hed-standard/hed-schema-library/main/library_schemas/testlib/hedxml/HED_testlib_1.800.2.xml with status code 404:\n404: Not Found',
              }),
              badDatasetDescriptions[8].file,
            ),
          ],
          badRemote2: [
            new BidsHedIssue(
              generateIssue('remoteSchemaLoadFailed', {
                spec: JSON.stringify(new SchemaSpec('', '8.828.0', '')),
                error:
                  'Server responded to https://raw.githubusercontent.com/hed-standard/hed-specification/master/hedxml/HED8.828.0.xml with status code 404:\n404: Not Found',
              }),
              badDatasetDescriptions[9].file,
            ),
          ],
        }
        return validator(testDatasets, expectedIssues, null)
      }, 10000)
    })

    describe('HED 3 library schema with version spec', () => {
      it('should validate HED 3 in BIDS event files sidecars and libraries using version spec', () => {
        const [specs0] = parseSchemasSpec(['8.1.0'])
        const [specs1] = parseSchemasSpec(['8.1.0', 'ts:testlib_1.0.2'])
        const [specs2] = parseSchemasSpec(['ts:testlib_1.0.2'])
        const [specs3] = parseSchemasSpec(['8.1.0', 'ts:testlib_1.0.2', 'bg:testlib_1.0.2'])
        const [specs4] = parseSchemasSpec(['ts:testlib_1.0.2', 'bg:testlib_1.0.2'])
        const testDatasets1 = {
          library_and_defs_base_ignored: new BidsDataset(goodEvents0, [], goodDatasetDescriptions[1]),
          library_and_defs_no_base: new BidsDataset(goodEvents0, [], goodDatasetDescriptions[3]),
          library_only_with_extra_base: new BidsDataset(goodEvents1, [], goodDatasetDescriptions[1]),
          library_only: new BidsDataset(goodEvents1, [], goodDatasetDescriptions[1]),
          just_base2: new BidsDataset(goodEvents2, [], goodDatasetDescriptions[0]),
          library_not_needed1: new BidsDataset(goodEvents2, [], goodDatasetDescriptions[1]),
          library_not_needed2: new BidsDataset(goodEvents2, [], goodDatasetDescriptions[3]),
          library_and_base_with_extra_schema: new BidsDataset(goodEvents0, [], goodDatasetDescriptions[1]),
        }
        const expectedIssues1 = {
          library_and_defs_base_ignored: [],
          library_and_defs_no_base: [],
          library_only_with_extra_base: [],
          library_only: [],
          just_base2: [],
          library_not_needed1: [],
          library_not_needed2: [],
          library_and_base_with_extra_schema: [],
        }
        const schemaSpecs = {
          library_and_defs_base_ignored: specs1,
          library_and_defs_no_base: specs3,
          library_only_with_extra_base: specs1,
          library_only: specs1,
          just_base2: specs0,
          library_not_needed1: specs1,
          library_not_needed2: specs3,
          library_and_base_with_extra_schema: specs1,
        }
        return validatorWithSpecs(testDatasets1, expectedIssues1, schemaSpecs)
      }, 10000)
    })
  })
})<|MERGE_RESOLUTION|>--- conflicted
+++ resolved
@@ -3,15 +3,6 @@
 const { generateIssue } = require('../common/issues/issues')
 const { SchemaSpec, SchemasSpec } = require('../common/schema/types')
 const { recursiveMap } = require('../utils/array')
-<<<<<<< HEAD
-const { validateBidsDataset } = require('../validator/bids/validate')
-// const { getSchemaSpecs } = require('../validator/bids/schemas')
-const { BidsDataset, BidsEventFile, BidsHedIssue, BidsJsonFile, BidsIssue, BidsSidecar } = require('../validator/bids')
-// const splitHedString = require('../validator/parser/splitHedString')
-// const { buildSchemas } = require('../validator/schema/init')
-
-//const {stringTemplate} = require("../../utils/string");
-=======
 const { parseSchemasSpec } = require('../validator/bids/schema')
 const {
   BidsDataset,
@@ -22,7 +13,6 @@
   BidsSidecar,
   validateBidsDataset,
 } = require('../validator/bids')
->>>>>>> a3d99759
 
 describe('BIDS datasets', () => {
   const sidecars = [
