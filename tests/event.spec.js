import chai from 'chai'
const assert = chai.assert
import { beforeAll, describe, it } from '@jest/globals'

import * as hed from '../validator/event'
import { buildSchemas } from '../schema/init'
import { parseHedString } from '../parser/parser'
import ParsedHedTag from '../parser/parsedHedTag'
import { HedValidator } from '../validator/event'
import { generateIssue } from '../common/issues/issues'
import { SchemaSpec, SchemasSpec } from '../schema/specs'
import { Schemas } from '../schema/containers'
import { TagSpec } from '../parser/tokenizer'

describe('HED string and event validation', () => {
  /**
   * Validation base function.
   *
   * @param {Schemas} hedSchemas The HED schema collection used for testing.
   * @param {typeof HedValidator} ValidatorClass A subclass of {@link HedValidator} to use for validation.
   * @param {Object<string, string>} testStrings A mapping of test strings.
   * @param {Object<string, Issue[]>} expectedIssues The expected issues for each test string.
   * @param {function(HedValidator): void} testFunction A test-specific function that executes the required validation check.
   * @param {Object<string, boolean>?} testOptions Any needed custom options for the validator.
   */
  const validatorBase = function (
    hedSchemas,
    ValidatorClass,
    testStrings,
    expectedIssues,
    testFunction,
    testOptions = {},
  ) {
    for (const [testStringKey, testString] of Object.entries(testStrings)) {
      assert.property(expectedIssues, testStringKey, testStringKey + ' is not in expectedIssues')
      const [parsedTestString, parsingIssues] = parseHedString(testString, hedSchemas)
      const validator = new ValidatorClass(parsedTestString, hedSchemas, testOptions)
      const flattenedParsingIssues = Object.values(parsingIssues).flat()
      if (flattenedParsingIssues.length === 0) {
        testFunction(validator)
      }
      const issues = [].concat(flattenedParsingIssues, validator.issues)
      assert.sameDeepMembers(issues, expectedIssues[testStringKey], testString)
    }
  }

  describe('HED generic syntax validation', () => {
    /**
     * Syntactic validation base function.
     *
     * This base function uses the generic {@link HedValidator} validator class.
     *
     * @param {Object<string, string>} testStrings A mapping of test strings.
     * @param {Object<string, Issue[]>} expectedIssues The expected issues for each test string.
     * @param {function(HedValidator): void} testFunction A test-specific function that executes the required validation check.
     * @param {Object<string, boolean>?} testOptions Any needed custom options for the validator.
     */
    const validatorSyntacticBase = function (testStrings, expectedIssues, testFunction, testOptions = {}) {
      const dummySchema = new Schemas(null)
      validatorBase(dummySchema, HedValidator, testStrings, expectedIssues, testFunction, testOptions)
    }

    describe('Full HED Strings', () => {
      const validatorSyntactic = validatorSyntacticBase

      //TODO: Remove this test -- the separate test for mismatched parentheses is no longer performed.
      it.skip('(REMOVE) should not have mismatched parentheses', () => {
        const testStrings = {
          extraOpening:
            'Action/Reach/To touch,((Attribute/Object side/Left,Participant/Effect/Body part/Arm),Attribute/Location/Screen/Top/70 px,Attribute/Location/Screen/Left/23 px',
          // The extra comma is needed to avoid a comma error.
          extraClosing:
            'Action/Reach/To touch,(Attribute/Object side/Left,Participant/Effect/Body part/Arm),),Attribute/Location/Screen/Top/70 px,Attribute/Location/Screen/Left/23 px',
          wrongOrder:
            'Action/Reach/To touch,((Attribute/Object side/Left),Participant/Effect/Body part/Arm),Attribute/Location/Screen/Top/70 px),(Attribute/Location/Screen/Left/23 px',
          valid:
            'Action/Reach/To touch,(Attribute/Object side/Left,Participant/Effect/Body part/Arm),Attribute/Location/Screen/Top/70 px,Attribute/Location/Screen/Left/23 px',
        }
        const expectedIssues = {
          extraOpening: [generateIssue('parentheses', { opening: 2, closing: 1 })],
          extraClosing: [generateIssue('parentheses', { opening: 1, closing: 2 })],
          wrongOrder: [generateIssue('unopenedParenthesis', { index: 121, string: testStrings.wrongOrder })],
          valid: [],
        }
        // No-op function as this check is done during the parsing stage.
        // eslint-disable-next-line no-unused-vars
        validatorSyntactic(testStrings, expectedIssues, (validator) => {})
      })

      // TODO: This test is replaced by tokenizer tests and should be removed
      it.skip('(REMOVE) should not have malformed delimiters', () => {
        const testStrings = {
          missingOpeningComma:
            'Action/Reach/To touch(Attribute/Object side/Left,Participant/Effect/Body part/Arm),Attribute/Location/Screen/Top/70 px,Attribute/Location/Screen/Left/23 px',
          missingClosingComma:
            'Action/Reach/To touch,(Attribute/Object side/Left,Participant/Effect/Body part/Arm)Attribute/Location/Screen/Top/70 px,Attribute/Location/Screen/Left/23 px',
          extraOpeningComma:
            ',Action/Reach/To touch,(Attribute/Object side/Left,Participant/Effect/Body part/Arm),Attribute/Location/Screen/Top/70 px,Attribute/Location/Screen/Left/23 px',
          extraClosingComma:
            'Action/Reach/To touch,(Attribute/Object side/Left,Participant/Effect/Body part/Arm),/Attribute/Location/Screen/Top/70 px,Attribute/Location/Screen/Left/23 px,',
          multipleExtraOpeningDelimiter:
            ',,Action/Reach/To touch,(Attribute/Object side/Left,Participant/Effect/Body part/Arm),Attribute/Location/Screen/Top/70 px,Attribute/Location/Screen/Left/23 px',
          multipleExtraClosingDelimiter:
            'Action/Reach/To touch,(Attribute/Object side/Left,Participant/Effect/Body part/Arm),/Attribute/Location/Screen/Top/70 px,Attribute/Location/Screen/Left/23 px,,',
          multipleExtraMiddleDelimiter:
            'Action/Reach/To touch,,(Attribute/Object side/Left,Participant/Effect/Body part/Arm),Attribute/Location/Screen/Top/70 px,,Attribute/Location/Screen/Left/23 px',
          valid:
            'Action/Reach/To touch,(Attribute/Object side/Left,Participant/Effect/Body part/Arm),Attribute/Location/Screen/Top/70 px,Attribute/Location/Screen/Left/23 px',
          validDoubleOpeningParentheses:
            'Action/Reach/To touch,((Attribute/Object side/Left,Participant/Effect/Body part/Arm),Attribute/Location/Screen/Top/70 px,Attribute/Location/Screen/Left/23 px),Event/Duration/3 ms',
          validDoubleClosingParentheses:
            'Action/Reach/To touch,(Attribute/Object side/Left,Participant/Effect/Body part/Arm,(Attribute/Location/Screen/Top/70 px,Attribute/Location/Screen/Left/23 px)),Event/Duration/3 ms',
        }
        const expectedIssues = {
          missingOpeningComma: [generateIssue('commaMissing', { tag: 'Action/Reach/To touch(' })],
          missingClosingComma: [
            generateIssue('commaMissing', {
              tag: 'Participant/Effect/Body part/Arm)',
            }),
          ],
          extraOpeningComma: [
            generateIssue('extraDelimiter', {
              character: ',',
              index: 0,
              string: testStrings.extraOpeningComma,
            }),
          ],
          extraClosingComma: [
            generateIssue('extraDelimiter', {
              character: ',',
              index: testStrings.extraClosingComma.length - 1,
              string: testStrings.extraClosingComma,
            }),
          ],
          multipleExtraOpeningDelimiter: [
            generateIssue('extraDelimiter', {
              character: ',',
              index: 0,
              string: testStrings.multipleExtraOpeningDelimiter,
            }),
            generateIssue('extraDelimiter', {
              character: ',',
              index: 1,
              string: testStrings.multipleExtraOpeningDelimiter,
            }),
          ],
          multipleExtraClosingDelimiter: [
            generateIssue('extraDelimiter', {
              character: ',',
              index: testStrings.multipleExtraClosingDelimiter.length - 1,
              string: testStrings.multipleExtraClosingDelimiter,
            }),
            generateIssue('extraDelimiter', {
              character: ',',
              index: testStrings.multipleExtraClosingDelimiter.length - 2,
              string: testStrings.multipleExtraClosingDelimiter,
            }),
          ],
          multipleExtraMiddleDelimiter: [
            generateIssue('extraDelimiter', {
              character: ',',
              index: 22,
              string: testStrings.multipleExtraMiddleDelimiter,
            }),
            generateIssue('extraDelimiter', {
              character: ',',
              index: 121,
              string: testStrings.multipleExtraMiddleDelimiter,
            }),
          ],
          valid: [],
          validDoubleOpeningParentheses: [],
          validDoubleClosingParentheses: [],
        }
        // No-op function as this check is done during the parsing stage.
        // eslint-disable-next-line no-unused-vars
        validatorSyntactic(testStrings, expectedIssues, (validator) => {})
      })

      // TODO: This test will be replaced by invalid character tests based on value classes
      it.skip('should not have invalid characters', () => {
        const testStrings = {
          openingBrace: 'Attribute/Object side/Left,Participant/Effect{Body part/Arm',
          closingBrace: 'Attribute/Object side/Left,Participant/Effect}/Body part/Arm',
          openingBracket: 'Attribute/Object side/Left,Participant/Effect[Body part/Arm',
          closingBracket: 'Attribute/Object side/Left,Participant/Effect]Body part/Arm',
          tilde: 'Attribute/Object side/Left,Participant/Effect~/Body part/Arm',
          doubleQuote: 'Attribute/Object side/Left,Participant/Effect"/Body part/Arm',
          null: 'Attribute/Object side/Left,Participant/Effect/Body part/Arm\0',
          tab: 'Attribute/Object side/Left,Participant/Effect/Body part/Arm\t',
        }
        const expectedIssues = {
          openingBrace: [
            generateIssue('invalidCharacter', {
              character: 'LEFT CURLY BRACKET',
              index: 45,
              string: testStrings.openingBrace,
            }),
          ],
          closingBrace: [
            generateIssue('unopenedCurlyBrace', {
              index: 45,
              string: testStrings.closingBrace,
            }),
          ],
          openingBracket: [
            generateIssue('invalidCharacter', {
              character: 'LEFT SQUARE BRACKET',
              index: 45,
              string: testStrings.openingBracket,
            }),
          ],
          closingBracket: [
            generateIssue('invalidCharacter', {
              character: 'RIGHT SQUARE BRACKET',
              index: 45,
              string: testStrings.closingBracket,
            }),
          ],
          tilde: [
            generateIssue('invalidCharacter', {
              character: 'TILDE',
              index: 45,
              string: testStrings.tilde,
            }),
          ],
          doubleQuote: [
            generateIssue('invalidCharacter', {
              character: 'QUOTATION MARK',
              index: 45,
              string: testStrings.doubleQuote,
            }),
          ],
          null: [
            generateIssue('invalidCharacter', {
              character: 'NULL',
              index: 59,
              string: testStrings.null,
            }),
          ],
          tab: [
            generateIssue('invalidCharacter', {
              character: 'CHARACTER TABULATION',
              index: 59,
              string: testStrings.tab,
            }),
          ],
        }
        // No-op function as this check is done during the parsing stage.
        // eslint-disable-next-line no-unused-vars
        validatorSyntactic(testStrings, expectedIssues, (validator) => {})
      })
    })

    describe.skip('HED Tag Levels', () => {
      /**
       * Tag level syntactic validation base function.
       *
       * @param {Object<string, string>} testStrings A mapping of test strings.
       * @param {Object<string, Issue[]>} expectedIssues The expected issues for each test string.
       * @param {function(HedValidator, ParsedHedSubstring[]): void} testFunction A test-specific function that executes the required validation check.
       * @param {Object<string, boolean>?} testOptions Any needed custom options for the validator.
       */
      const validatorSyntactic = function (testStrings, expectedIssues, testFunction, testOptions = {}) {
        validatorSyntacticBase(
          testStrings,
          expectedIssues,
          (validator) => {
            for (const tagGroup of validator.parsedString.tagGroups) {
              for (const subGroup of tagGroup.subGroupArrayIterator()) {
                testFunction(validator, subGroup)
              }
            }
            testFunction(validator, validator.parsedString.parseTree)
          },
          testOptions,
        )
      }

      // TODO: Remove test as repeated in bidsTests
      it.skip('(REMOVE) should not contain duplicates - now in bidsTests', () => {
        const testStrings = {
          noDuplicate: 'Event/Category/Experimental stimulus,Item/Object/Vehicle/Train,Attribute/Visual/Color/Purple',
          legalDuplicate: 'Item/Object/Vehicle/Train,(Item/Object/Vehicle/Train,Event/Category/Experimental stimulus)',
          nestedLegalDuplicate:
            '(Item/Object/Vehicle/Train,(Item/Object/Vehicle/Train,Event/Category/Experimental stimulus))',
          legalDuplicateDifferentValue: '(Attribute/Language/Unit/Word/Brain,Attribute/Language/Unit/Word/Study)',
          twoNonDuplicateGroups: '(Red, Blue, (Green)), (Red, Blue, ((Green)))',
          //topLevelDuplicate: 'Event/Category/Experimental stimulus,Event/Category/Experimental stimulus',
          groupDuplicate:
            'Item/Object/Vehicle/Train,(Event/Category/Experimental stimulus,Attribute/Visual/Color/Purple,Event/Category/Experimental stimulus)',
          nestedGroupDuplicate:
            'Item/Object/Vehicle/Train,(Attribute/Visual/Color/Purple,(Event/Category/Experimental stimulus,Event/Category/Experimental stimulus))',
          twoDuplicateGroups: '(Red, Blue, (Green)), (Red, Blue, (Green))',
          repeatedGroup: '(Red, (Blue, Green, (Yellow)), Red, (Blue, Green, (Yellow)))',
        }
        const expectedIssues = {
          noDuplicate: [],
          legalDuplicate: [],
          nestedLegalDuplicate: [],
          legalDuplicateDifferentValue: [],
          twoNonDuplicateGroups: [],
          topLevelDuplicate: [
            generateIssue('duplicateTag', {
              tag: 'Event/Category/Experimental stimulus',
            }),
            generateIssue('duplicateTag', {
              tag: 'Event/Category/Experimental stimulus',
            }),
          ],
          groupDuplicate: [
            generateIssue('duplicateTag', {
              tag: 'Event/Category/Experimental stimulus',
            }),
            generateIssue('duplicateTag', {
              tag: 'Event/Category/Experimental stimulus',
            }),
          ],
          nestedGroupDuplicate: [
            generateIssue('duplicateTag', {
              tag: 'Event/Category/Experimental stimulus',
            }),
            generateIssue('duplicateTag', {
              tag: 'Event/Category/Experimental stimulus',
            }),
          ],
          twoDuplicateGroups: [
            generateIssue('duplicateTag', {
              tag: '(Red, Blue, (Green))',
            }),
            generateIssue('duplicateTag', {
              tag: '(Red, Blue, (Green))',
            }),
          ],
          repeatedGroup: [
            generateIssue('duplicateTag', {
              tag: 'Red',
            }),
            generateIssue('duplicateTag', {
              tag: 'Red',
            }),
            generateIssue('duplicateTag', {
              tag: '(Blue, Green, (Yellow))',
            }),
            generateIssue('duplicateTag', {
              tag: '(Blue, Green, (Yellow))',
            }),
          ],
        }
        validatorSyntactic(testStrings, expectedIssues, (validator, tagLevel) => {
          validator.checkForDuplicateTags(tagLevel)
        })
      })
    })
  })

  describe('HED-3G validation', () => {
    const hedSchemaFile = 'tests/data/HED8.3.0.xml'
    let hedSchemas

    beforeAll(async () => {
      const spec3 = new SchemaSpec('', '8.3.0', '', hedSchemaFile)
      const specs = new SchemasSpec().addSchemaSpec(spec3)
      hedSchemas = await buildSchemas(specs)
    })

    /**
     * Validation base function.
     *
     * This override is required due to incompatible constructor signatures between Hed3Validator and the other two classes.
     *
     * @param {Schemas} hedSchemas The HED schema collection used for testing.
     * @param {Object<string, string>} testStrings A mapping of test strings.
     * @param {Object<string, Issue[]>} expectedIssues The expected issues for each test string.
     * @param {function(HedValidator): void} testFunction A test-specific function that executes the required validation check.
     * @param {Object<string, boolean>?} testOptions Any needed custom options for the validator.
     */
    const validatorBase = function (hedSchemas, testStrings, expectedIssues, testFunction, testOptions = {}) {
      for (const [testStringKey, testString] of Object.entries(testStrings)) {
        assert.property(expectedIssues, testStringKey, testStringKey + ' is not in expectedIssues')
        const [parsedTestString, parsingIssues] = parseHedString(testString, hedSchemas)
        const validator = new HedValidator(parsedTestString, hedSchemas, null, testOptions)
        const flattenedParsingIssues = Object.values(parsingIssues).flat()
        if (flattenedParsingIssues.length === 0) {
          testFunction(validator)
        }
        const issues = [].concat(flattenedParsingIssues, validator.issues)
        assert.sameDeepMembers(issues, expectedIssues[testStringKey], testString)
      }
    }

    /**
     * HED 3 semantic validation base function.
     *
     * This base function uses the HED 3-specific {@link HedValidator} validator class.
     *
     * @param {Object<string, string>} testStrings A mapping of test strings.
     * @param {Object<string, Issue[]>} expectedIssues The expected issues for each test string.
     * @param {function(HedValidator): void} testFunction A test-specific function that executes the required validation check.
     * @param {Object<string, boolean>?} testOptions Any needed custom options for the validator.
     */
    const validatorSemanticBase = function (testStrings, expectedIssues, testFunction, testOptions = {}) {
      validatorBase(hedSchemas, testStrings, expectedIssues, testFunction, testOptions)
    }

    describe('Full HED Strings', () => {
      const validatorSemantic = validatorSemanticBase

      // TODO: Remove - Units moved to bidsTests rest to stringParser tests
      it.skip('REMOVE properly validate short tags', () => {
        const testStrings = {
          simple: 'Car',
          groupAndValues: '(Train/Maglev,Age/15,RGB-red/0.5),Operate',
          invalidUnit: 'Time-value/20 cm',
          duplicateSame: 'Train,Train',
          duplicateSimilar: 'Train,Vehicle/Train',
          missingChild: 'Label',
        }
        const legalTimeUnits = ['s', 'second', 'day', 'minute', 'hour']
        const expectedIssues = {
          simple: [],
          groupAndValues: [],
          invalidUnit: [
            generateIssue('unitClassInvalidUnit', {
              tag: 'Time-value/20 cm',
              unitClassUnits: legalTimeUnits.sort().join(','),
            }), //Now in bidsTests
          ],
          duplicateSame: [
            generateIssue('duplicateTag', {
              tag: 'Train',
            }),
            generateIssue('duplicateTag', {
              tag: 'Train',
            }),
          ],
          duplicateSimilar: [
            generateIssue('duplicateTag', {
              tag: 'Train',
            }),
            generateIssue('duplicateTag', {
              tag: 'Vehicle/Train',
            }),
          ],
          missingChild: [
            generateIssue('childRequired', {
              tag: 'Label',
            }),
          ],
        }
        return validatorSemantic(testStrings, expectedIssues, (validator) => {
          validator.validateEventLevel()
        })
      })

      // TODO: REMOVE: The testing of units should be in the stringParser
      it.skip('Test in string-parser should not validate strings with short-to-long conversion errors', () => {
        const testStrings = {
          // Duration/20 cm is an obviously invalid tag that should not be caught due to the first error.
          red: 'Property/RGB-red, Duration/20 cm',
          redAndBlue: 'Property/RGB-red, Property/RGB-blue/Blah, Duration/20 cm',
        }
        const expectedIssues = {
          red: [
            generateIssue('invalidParentNode', {
              tag: 'RGB-red',
              parentTag: 'Property/Sensory-property/Sensory-attribute/Visual-attribute/Color/RGB-color/RGB-red',
            }),
          ],
          redAndBlue: [
            generateIssue('invalidParentNode', {
              tag: 'RGB-red',
              parentTag: 'Property/Sensory-property/Sensory-attribute/Visual-attribute/Color/RGB-color/RGB-red',
            }),
            generateIssue('invalidParentNode', {
              tag: 'RGB-blue',
              parentTag: 'Property/Sensory-property/Sensory-attribute/Visual-attribute/Color/RGB-color/RGB-blue',
            }),
          ],
        }
        // This is a no-op since short-to-long conversion errors are handled in the string parsing phase.
        // eslint-disable-next-line no-unused-vars
        return validatorSemantic(testStrings, expectedIssues, (validator) => {})
      })

      it.skip('should not have overlapping onsets and offsets in the same string', () => {
        const testStrings = {
          onsetAndOffsetWithDifferentValues: '(Def/Acc/5.4, Offset), (Def/Acc/4.3, Onset)',
          sameOffsetAndOnset: '(Def/MyColor, Offset), (Def/MyColor, Onset)',
          sameOnsetAndOffset: '(Def/MyColor, Onset), (Def/MyColor, Offset)',
          duplicateOnset: '(Def/MyColor, (Red), Onset), (Def/MyColor, Onset)',
        }
        const expectedIssues = {
          onsetAndOffsetWithDifferentValues: [],
          sameOffsetAndOnset: [
            generateIssue('duplicateTemporal', { string: testStrings.sameOffsetAndOnset, definition: 'MyColor' }),
          ],
          sameOnsetAndOffset: [
            generateIssue('duplicateTemporal', { string: testStrings.sameOnsetAndOffset, definition: 'MyColor' }),
          ],
          duplicateOnset: [
            generateIssue('duplicateTemporal', { string: testStrings.duplicateOnset, definition: 'MyColor' }),
          ],
        }
        return validatorSemantic(testStrings, expectedIssues, (validator) => {
          validator.validateEventLevel()
        })
      })
    })

    describe('Individual HED Tags', () => {
      /**
       * HED 3 individual tag semantic validation base function.
       *
       * @param {Object<string, string>} testStrings A mapping of test strings.
       * @param {Object<string, Issue[]>} expectedIssues The expected issues for each test string.
       * @param {function(HedValidator, ParsedHedTag, ParsedHedTag): void} testFunction A test-specific function that executes the required validation check.
       * @param {Object<string, boolean>?} testOptions Any needed custom options for the validator.
       */
      const validatorSemantic = function (testStrings, expectedIssues, testFunction, testOptions) {
        return validatorSemanticBase(
          testStrings,
          expectedIssues,
          (validator) => {
            let previousTag = new ParsedHedTag(new TagSpec('Sad', 0, 3, ''), validator.hedSchemas, 'Sad')
            for (const tag of validator.parsedString.tags) {
              testFunction(validator, tag, previousTag)
              previousTag = tag
            }
          },
          testOptions,
        )
      }

      /**
       * HED 3 individual tag semantic validation base function.
       *
       * @param {Object<string, string>} testStrings A mapping of test strings.
       * @param {Object<string, string>} testDefinitions A mapping of test definitions.
       * @param {Object<string, Issue[]>} expectedIssues The expected issues for each test string.
       * @param {function(HedValidator, ParsedHedTag): void} testFunction A test-specific function that executes the required validation check.
       * @param {Object<string, boolean>?} testOptions Any needed custom options for the validator.
       */
      const validatorSemanticWithDefinitions = function (
        testStrings,
        testDefinitions,
        expectedIssues,
        testFunction,
        testOptions,
      ) {
        const definitionMap = new Map()
        return validatorSemanticBase(
          testStrings,
          expectedIssues,
          (validator) => {
            if (definitionMap.size === 0) {
              for (const value of Object.values(testDefinitions)) {
                const parsedString = parseHedString(value, validator.hedSchemas)[0]
                for (const def of parsedString.definitionGroups) {
                  definitionMap.set(def.definitionName, def.definitionGroup)
                }
              }
            }
            validator.definitions = definitionMap
            for (const tag of validator.parsedString.tags) {
              testFunction(validator, tag)
            }
          },
          testOptions,
        )
      }

      // // TODO: Already covered in stringParserTests -- units still to move down.
      // it.skip('(REMOVE) should exist in the schema or be an allowed extension', () => {
      //   const testStrings = {
      //     takesValue: 'Time-value/3 ms',
      //     full: 'Left-side-of',
      //     extensionAllowed: 'Human/Driver',
      //     leafExtension: 'Sensory-event/Something',
      //     nonExtensionAllowed: 'Event/Nonsense',
      //     illegalComma: 'Label/This_is_a_label,This/Is/A/Tag',
      //     placeholder: 'Train/#',
      //   }
      //   const expectedIssues = {
      //     takesValue: [],
      //     full: [],
      //     extensionAllowed: [generateIssue('extension', { tag: testStrings.extensionAllowed })],
      //     leafExtension: [generateIssue('invalidExtension', { tag: 'Something', parentTag: 'Event/Sensory-event' })],
      //     nonExtensionAllowed: [
      //       generateIssue('invalidExtension', {
      //         tag: 'Nonsense',
      //         parentTag: 'Event',
      //       }),
      //     ],
      //     illegalComma: [
      //       generateIssue('invalidTag', { tag: 'This/Is/A/Tag' }),
      //       /* Intentionally not thrown (validation ends at parsing stage)
      //       generateIssue('extraCommaOrInvalid', {
      //         previousTag: 'Label/This_is_a_label',
      //         tag: 'This/Is/A/Tag',
      //       }),
      //      */
      //     ],
      //     placeholder: [
      //       generateIssue('invalidTag', {
      //         tag: testStrings.placeholder,
      //       }),
      //     ],
      //   }
      //   return validatorSemantic(
      //     testStrings,
      //     expectedIssues,
      //     (validator, tag, previousTag) => {
      //       validator.checkIfTagIsValid(tag, previousTag)
      //     },
      //     { checkForWarnings: true },
      //   )
      // })

      // TODO: Wait to generate tests until detection moved to stringParser.
      it('should have a proper unit when required', () => {
        const testStrings = {
          correctUnit: 'Time-value/3 ms',
          correctUnitScientific: 'Time-value/3.5e1 ms',
          correctSingularUnit: 'Time-value/1 millisecond',
          correctPluralUnit: 'Time-value/3 milliseconds',
          correctNoPluralUnit: 'Frequency/3 hertz',
          incorrectNonSymbolCapitalizedUnit: 'Time-value/3 MilliSeconds',
          correctSymbolCapitalizedUnit: 'Frequency/3 kHz',
<<<<<<< HEAD
          // missingRequiredUnit: 'Time-value/3',
=======
>>>>>>> 32697761
          incorrectUnit: 'Time-value/3 cm',
          incorrectNonNumericValue: 'Time-value/A ms',
          incorrectPluralUnit: 'Frequency/3 hertzs',
          incorrectSymbolCapitalizedUnit: 'Frequency/3 hz',
          incorrectSymbolCapitalizedUnitModifier: 'Frequency/3 KHz',
          incorrectNonSIUnitModifier: 'Time-value/1 millihour',
          incorrectNonSIUnitSymbolModifier: 'Speed/100 Mkph',
          notRequiredNumber: 'RGB-red/0.5',
          notRequiredScientific: 'RGB-red/5e-1',
        }
        const expectedIssues = {
          correctUnit: [],
          correctUnitScientific: [],
          correctSingularUnit: [],
          correctPluralUnit: [],
          correctNoPluralUnit: [],
<<<<<<< HEAD
          correctNonSymbolCapitalizedUnit: [],
          correctSymbolCapitalizedUnit: [],
          /*      missingRequiredUnit: [
            generateIssue('unitClassDefaultUsed', {
              defaultUnit: 's',
              tag: testStrings.missingRequiredUnit,
            }),
          ],*/
=======
          incorrectNonSymbolCapitalizedUnit: [
            generateIssue('unitClassInvalidUnit', {
              tag: testStrings.incorrectNonSymbolCapitalizedUnit,
            }),
          ],
          correctSymbolCapitalizedUnit: [],
>>>>>>> 32697761
          incorrectUnit: [
            generateIssue('unitClassInvalidUnit', {
              tag: testStrings.incorrectUnit,
            }),
          ],
          incorrectNonNumericValue: [
            generateIssue('invalidValue', {
              tag: testStrings.incorrectNonNumericValue,
            }),
          ],
          incorrectPluralUnit: [
            generateIssue('unitClassInvalidUnit', {
              tag: testStrings.incorrectPluralUnit,
            }),
          ],
          incorrectSymbolCapitalizedUnit: [
            generateIssue('unitClassInvalidUnit', {
              tag: testStrings.incorrectSymbolCapitalizedUnit,
            }),
          ],
          incorrectSymbolCapitalizedUnitModifier: [
            generateIssue('unitClassInvalidUnit', {
              tag: testStrings.incorrectSymbolCapitalizedUnitModifier,
            }),
          ],
          incorrectNonSIUnitModifier: [
            generateIssue('unitClassInvalidUnit', {
              tag: testStrings.incorrectNonSIUnitModifier,
            }),
          ],
          incorrectNonSIUnitSymbolModifier: [
            generateIssue('unitClassInvalidUnit', {
              tag: testStrings.incorrectNonSIUnitSymbolModifier,
            }),
          ],
          notRequiredNumber: [],
          notRequiredScientific: [],
        }
        return validatorSemantic(
          testStrings,
          expectedIssues,
          // eslint-disable-next-line no-unused-vars
          (validator, tag, previousTag) => {
            validator.checkIfTagUnitClassUnitsAreValid(tag)
          },
          { checkForWarnings: true },
        )
      })

      // TODO: BIDS sidecar validation does not detect missing definitions (under definition-tests in bidsTests)
      it('should not contain undefined definitions', () => {
        const testDefinitions = {
          greenTriangle: '(Definition/GreenTriangleDefinition/#, (RGB-green/#, Triangle))',
          train: '(Definition/TrainDefinition, (Train))',
          yellowCube: '(Definition/CubeDefinition, (Yellow, Cube))',
        }
        const testStrings = {
          greenTriangleDef: '(Def/GreenTriangleDefinition/0.5, Width/15 cm)',
          trainDefExpand: '(Def-expand/TrainDefinition, Age/20)',
          yellowCubeDef: '(Def/CubeDefinition, Volume/50 m^3)',
          invalidDef: '(Def/InvalidDefinition, Square)',
          invalidDefExpand: '(Def-expand/InvalidDefExpand, Circle)',
        }
        const expectedIssues = {
          greenTriangleDef: [],
          trainDefExpand: [],
          yellowCubeDef: [],
          invalidDef: [generateIssue('missingDefinition', { definition: 'InvalidDefinition' })],
          invalidDefExpand: [generateIssue('missingDefinition', { definition: 'InvalidDefExpand' })],
        }
        return validatorSemanticWithDefinitions(testStrings, testDefinitions, expectedIssues, (validator, tag) => {
          validator.checkForMissingDefinitions(tag, 'Def')
          validator.checkForMissingDefinitions(tag, 'Def-expand')
        })
      })

      // TODO: The requireChild seems to be hardcoded somewhere as stringParser doesn't require it.
      it.skip('(INCORRECT REWRITE) should have a child when required', () => {
        const testStrings = {
          noRequiredChild: 'Red',
          hasRequiredChild: 'Label/Blah',
          missingChild: 'Label',
          longMissingChild: 'Property/Informational-property/Label',
        }
        const expectedIssues = {
          noRequiredChild: [],
          hasRequiredChild: [],
          missingChild: [
            generateIssue('childRequired', {
              tag: testStrings.missingChild,
            }),
          ],
          longMissingChild: [
            generateIssue('childRequired', {
              tag: testStrings.longMissingChild,
            }),
          ],
        }
        return validatorSemantic(testStrings, expectedIssues, (validator) => {
          validator.validateEventLevel()
        })
      })
    })

    describe('HED Tag Groups', () => {
      /**
       * HED 3 tag group semantic validation base function.
       *
       * @param {Object<string, string>} testStrings A mapping of test strings.
       * @param {Object<string, Issue[]>} expectedIssues The expected issues for each test string.
       * @param {function(HedValidator, ParsedHedGroup): void} testFunction A test-specific function that executes the required validation check.
       * @param {Object<string, boolean>?} testOptions Any needed custom options for the validator.
       */
      const validatorSemantic = function (testStrings, expectedIssues, testFunction, testOptions = {}) {
        return validatorSemanticBase(
          testStrings,
          expectedIssues,
          (validator) => {
            for (const parsedTagGroup of validator.parsedString.tagGroups) {
              testFunction(validator, parsedTagGroup)
            }
          },
          testOptions,
        )
      }

      // TODO: Equivalent tests now in bidsTests -- but only work for sidecar
      it('should have syntactically valid definitions', () => {
        const testStrings = {
          nonDefinition: 'Car',
          nonDefinitionGroup: '(Train/Maglev, Age/15, RGB-red/0.5)',
          definitionOnly: '(Definition/SimpleDefinition)',
          tagGroupDefinition: '(Definition/TagGroupDefinition, (Square, RGB-blue))',
          illegalSiblingDefinition: '(Definition/IllegalSiblingDefinition, Train, (Rectangle))',
          nestedDefinition: '(Definition/NestedDefinition, (Touchscreen, (Definition/InnerDefinition, (Square))))',
          multipleTagGroupDefinition: '(Definition/MultipleTagGroupDefinition, (Touchscreen), (Square))',
          defNestedInDefinition: '(Definition/DefNestedInDefinition, (Def/Nested, Triangle))',
        }
        const expectedIssues = {
          nonDefinition: [],
          nonDefinitionGroup: [],
          definitionOnly: [],
          tagGroupDefinition: [],
          illegalSiblingDefinition: [
            generateIssue('illegalDefinitionGroupTag', {
              tag: 'Train',
              definition: 'IllegalSiblingDefinition',
            }),
          ],
          nestedDefinition: [
            generateIssue('nestedDefinition', {
              definition: 'NestedDefinition',
            }),
          ],
          multipleTagGroupDefinition: [
            generateIssue('multipleTagGroupsInDefinition', {
              definition: 'MultipleTagGroupDefinition',
            }),
          ],
          defNestedInDefinition: [
            generateIssue('nestedDefinition', {
              definition: 'DefNestedInDefinition',
            }),
          ],
        }
        return validatorSemantic(testStrings, expectedIssues, (validator, tagGroup) => {
          validator.checkDefinitionGroupSyntax(tagGroup)
        })
      })

      it.each(['Onset', 'Inset'])('should have syntactically valid %s tags', (temporalTagName) => {
        const testStrings = {
          simple: `(${temporalTagName}, Def/Acc/5.4)`,
          defAndOneGroup: `(${temporalTagName}, Def/MyColor, (Red))`,
          defExpandAndOneGroup: `(${temporalTagName}, (Def-expand/MyColor, (Label/Pie)), (Red))`,
          noTag: `(${temporalTagName})`,
          definition: `(${temporalTagName}, Definition/MyColor, (Label/Pie))`,
          defAndTwoGroups: `(Def/DefAndTwoGroups, (Blue), (Green), ${temporalTagName})`,
          defExpandAndTwoGroups: `((Def-expand/DefExpandAndTwoGroups, (Label/Pie)), (Green), (Red), ${temporalTagName})`,
          tagAndNoDef: `(${temporalTagName}, Red)`,
          tagGroupAndNoDef: `(${temporalTagName}, (Red))`,
          defAndTag: `(${temporalTagName}, Def/DefAndTag, Red)`,
          defTagAndTagGroup: `(${temporalTagName}, Def/DefTagAndTagGroup, (Red), Blue)`,
          multipleDefs: `(${temporalTagName}, Def/MyColor, Def/Acc/5.4)`,
          defAndDefExpand: `((Def-expand/MyColor, (Label/Pie)), Def/Acc/5.4, ${temporalTagName})`,
          multipleDefinitionsAndExtraTagGroups: `((Def-expand/MyColor, (Label/Pie)), Def/Acc/5.4, ${temporalTagName}, (Blue), (Green))`,
        }
        const expectedIssues = {
          simple: [],
          defAndOneGroup: [],
          defExpandAndOneGroup: [],
          noTag: [generateIssue('temporalWithoutDefinition', { tagGroup: testStrings.noTag, tag: temporalTagName })],
          definition: [
            generateIssue('temporalWithoutDefinition', { tagGroup: testStrings.definition, tag: temporalTagName }),
            generateIssue('extraTagsInTemporal', { definition: null, tag: temporalTagName }),
          ],
          defAndTwoGroups: [
            generateIssue('extraTagsInTemporal', { definition: 'DefAndTwoGroups', tag: temporalTagName }),
          ],
          defExpandAndTwoGroups: [
            generateIssue('extraTagsInTemporal', { definition: 'DefExpandAndTwoGroups', tag: temporalTagName }),
          ],
          tagAndNoDef: [
            generateIssue('temporalWithoutDefinition', { tagGroup: testStrings.tagAndNoDef, tag: temporalTagName }),
            generateIssue('extraTagsInTemporal', { definition: null, tag: temporalTagName }),
          ],
          tagGroupAndNoDef: [
            generateIssue('temporalWithoutDefinition', {
              tagGroup: testStrings.tagGroupAndNoDef,
              tag: temporalTagName,
            }),
          ],
          defAndTag: [generateIssue('extraTagsInTemporal', { definition: 'DefAndTag', tag: temporalTagName })],
          defTagAndTagGroup: [
            generateIssue('extraTagsInTemporal', { definition: 'DefTagAndTagGroup', tag: temporalTagName }),
          ],
          multipleDefs: [
            generateIssue('temporalWithMultipleDefinitions', {
              tagGroup: testStrings.multipleDefs,
              tag: temporalTagName,
            }),
          ],
          defAndDefExpand: [
            generateIssue('temporalWithMultipleDefinitions', {
              tagGroup: testStrings.defAndDefExpand,
              tag: temporalTagName,
            }),
          ],
          multipleDefinitionsAndExtraTagGroups: [
            generateIssue('temporalWithMultipleDefinitions', {
              tagGroup: testStrings.multipleDefinitionsAndExtraTagGroups,
              tag: temporalTagName,
            }),
            generateIssue('extraTagsInTemporal', {
              definition: 'Multiple definition tags found',
              tag: temporalTagName,
            }),
          ],
        }
        return validatorSemantic(testStrings, expectedIssues, (validator, tagGroup) => {
          validator.checkTemporalSyntax(tagGroup)
        })
      })

      it('should have syntactically valid offsets', () => {
        const testStrings = {
          simple: '(Offset, Def/Acc/5.4)',
          noTag: '(Offset)',
          tagAndNoDef: '(Offset, Red)',
          tagGroupAndNoDef: '(Offset, (Red))',
          defAndTag: '(Offset, Def/DefAndTag, Red)',
          defExpandAndTag: '((Def-expand/DefExpandAndTag, (Label/Pie)), Offset, Red)',
          defAndTagGroup: '(Offset, Def/DefAndTagGroup, (Red))',
          defTagAndTagGroup: '(Offset, Def/DefTagAndTagGroup, (Red), Blue)',
          defExpandAndTagGroup: '((Def-expand/DefExpandAndTagGroup, (Label/Pie)), Offset, (Red))',
          multipleDefs: '(Offset, Def/MyColor, Def/Acc/5.4)',
          defAndDefExpand: '((Def-expand/MyColor, (Label/Pie)), Def/Acc/5.4, Offset)',
          multipleDefinitionsAndExtraTagGroups:
            '((Def-expand/MyColor, (Label/Pie)), Def/Acc/5.4, Offset, (Blue), (Green))',
        }
        const expectedIssues = {
          simple: [],
          noTag: [generateIssue('temporalWithoutDefinition', { tagGroup: testStrings.noTag, tag: 'Offset' })],
          tagAndNoDef: [
            generateIssue('temporalWithoutDefinition', { tagGroup: testStrings.tagAndNoDef, tag: 'Offset' }),
            generateIssue('extraTagsInTemporal', { definition: null, tag: 'Offset' }),
          ],
          tagGroupAndNoDef: [
            generateIssue('temporalWithoutDefinition', { tagGroup: testStrings.tagGroupAndNoDef, tag: 'Offset' }),
            generateIssue('extraTagsInTemporal', { definition: null, tag: 'Offset' }),
          ],
          defAndTag: [generateIssue('extraTagsInTemporal', { definition: 'DefAndTag', tag: 'Offset' })],
          defExpandAndTag: [generateIssue('extraTagsInTemporal', { definition: 'DefExpandAndTag', tag: 'Offset' })],
          defAndTagGroup: [generateIssue('extraTagsInTemporal', { definition: 'DefAndTagGroup', tag: 'Offset' })],
          defTagAndTagGroup: [generateIssue('extraTagsInTemporal', { definition: 'DefTagAndTagGroup', tag: 'Offset' })],
          defExpandAndTagGroup: [
            generateIssue('extraTagsInTemporal', { definition: 'DefExpandAndTagGroup', tag: 'Offset' }),
          ],
          multipleDefs: [
            generateIssue('temporalWithMultipleDefinitions', { tagGroup: testStrings.multipleDefs, tag: 'Offset' }),
          ],
          defAndDefExpand: [
            generateIssue('temporalWithMultipleDefinitions', { tagGroup: testStrings.defAndDefExpand, tag: 'Offset' }),
          ],
          multipleDefinitionsAndExtraTagGroups: [
            generateIssue('temporalWithMultipleDefinitions', {
              tagGroup: testStrings.multipleDefinitionsAndExtraTagGroups,
              tag: 'Offset',
            }),
            generateIssue('extraTagsInTemporal', { definition: 'Multiple definition tags found', tag: 'Offset' }),
          ],
        }
        return validatorSemantic(testStrings, expectedIssues, (validator, tagGroup) => {
          validator.checkTemporalSyntax(tagGroup)
        })
      })
    })

    describe('Top-level Tags', () => {
      const validatorSemantic = validatorSemanticBase

      it('should not have invalid top-level tags', () => {
        const testStrings = {
          validDef: 'Def/TopLevelDefReference',
          validDefExpand: '(Def-expand/ValidDefExpand)',
          invalidDefExpand: 'Def-expand/InvalidDefExpand',
        }
        const expectedIssues = {
          validDef: [],
          validDefExpand: [],
          invalidDefExpand: [
            generateIssue('invalidTopLevelTag', {
              tag: testStrings.invalidDefExpand,
            }),
          ],
        }
        return validatorSemantic(testStrings, expectedIssues, (validator) => {
          validator.checkForInvalidTopLevelTags()
        })
      })
    })

    describe('Top-level Group Tags', () => {
      const validatorSemantic = validatorSemanticBase

      it('should only have definitions, onsets, or offsets in top-level tag groups', () => {
        const testStrings = {
          validDefinition: '(Definition/SimpleDefinition)',
          multipleDefinitions: '(Definition/FirstDefinition), (Definition/SecondDefinition)',
          validOnset: '(Onset, Def/Acc/5.4 m-per-s^2)',
          validOffset: '(Offset, Def/Acc/5.4 m-per-s^2)',
          topLevelDefinition: 'Definition/TopLevelDefinition',
          //topLevelPlaceholderDefinition: 'Definition/TopLevelPlaceholderDefinition/#',
          topLevelOnset: 'Onset, Red',
          topLevelOffset: 'Offset, Def/Acc/5.4 m-per-s^2',
          nestedDefinition: '((Definition/SimpleDefinition), Red)',
          nestedOnset: '((Onset, Def/MyColor), Red)',
          nestedOffset: '((Offset, Def/MyColor), Red)',
        }
        const expectedIssues = {
          validDefinition: [],
          multipleDefinitions: [],
          validOnset: [],
          validOffset: [],
          topLevelDefinition: [
            generateIssue('invalidTopLevelTagGroupTag', {
              tag: testStrings.topLevelDefinition,
            }),
          ],
          topLevelPlaceholderDefinition: [
            generateIssue('invalidTopLevelTagGroupTag', {
              tag: testStrings.topLevelPlaceholderDefinition,
            }),
          ],
          topLevelOnset: [
            generateIssue('invalidTopLevelTagGroupTag', {
              tag: 'Onset',
            }),
          ],
          topLevelOffset: [
            generateIssue('invalidTopLevelTagGroupTag', {
              tag: 'Offset',
            }),
          ],
          nestedDefinition: [
            generateIssue('invalidTopLevelTagGroupTag', {
              tag: 'Definition/SimpleDefinition',
            }),
          ],
          nestedOnset: [
            generateIssue('invalidTopLevelTagGroupTag', {
              tag: 'Onset',
            }),
          ],
          nestedOffset: [
            generateIssue('invalidTopLevelTagGroupTag', {
              tag: 'Offset',
            }),
          ],
        }
        return validatorSemantic(testStrings, expectedIssues, (validator) => {
          validator.checkForInvalidTopLevelTagGroupTags()
        })
      })
    })

    describe('HED Strings', () => {
      const validatorSemantic = function (testStrings, expectedIssues, expectValuePlaceholderString = false) {
        return validatorSemanticBase(
          testStrings,
          expectedIssues,
          (validator) => {
            validator.validateStringLevel()
          },
          { expectValuePlaceholderString: expectValuePlaceholderString },
        )
      }

      // TODO: Remove -- now in tokenizer tests
      it.skip('(REMOVE) should properly handle strings with placeholders', () => {
        const testStrings = {
          takesValue: 'RGB-red/#',
          withUnit: 'Time-value/# ms',
          child: 'Left-side-of/#',
          extensionAllowed: 'Human/Driver/#',
          extensionParent: 'Item/TestDef1/#',
          missingRequiredUnit: 'Time-value/#',
          wrongLocation: 'Item/#/OtherItem',
          duplicatePlaceholder: 'Item/#/#',
        }
        const expectedIssues = {
          takesValue: [],
          withUnit: [],
          child: [generateIssue('invalidPlaceholder', { tag: testStrings.child })],
          extensionAllowed: [
            generateIssue('invalidPlaceholder', {
              tag: testStrings.extensionAllowed,
            }),
          ],
          extensionParent: [
            generateIssue('invalidPlaceholder', {
              tag: testStrings.extensionParent,
            }),
          ],
          missingRequiredUnit: [],
          wrongLocation: [
            generateIssue('invalidPlaceholder', {
              index: '16',
              string: testStrings.wrongLocation,
              tag: testStrings.wrongLocation,
            }),
          ],
          duplicatePlaceholder: [
            generateIssue('invalidPlaceholder', {
              index: '8',
              string: testStrings.duplicatePlaceholder,
              tag: testStrings.duplicatePlaceholder,
            }),
          ],
        }
        return validatorSemantic(testStrings, expectedIssues, true)
      })

      // TODO: Remove -- now in bidsTests as definition-tests - check on singlePlaceholderWithValidDefinitionPlaceholder
      it.skip('(NOT all of these are working now)should have valid placeholders in definitions', () => {
        const expectedPlaceholdersTestStrings = {
          noPlaceholders: 'Car',
          noPlaceholderGroup: '(Train, Age/15, RGB-red/0.5)',
          noPlaceholderTagGroupDefinition: '(Definition/TagGroupDefinition, (Square, RGB-blue))',
          noPlaceholderDefinitionWithFixedValue: '(Definition/FixedTagGroupDefinition/Test, (Square, RGB-blue))',
          singlePlaceholder: 'RGB-green/#',
          definitionPlaceholder: '(Definition/PlaceholderDefinition/#, (RGB-green/#))',
          definitionPlaceholderWithFixedValue: '(Definition/FixedPlaceholderDefinition/Test, (RGB-green/#))',
          definitionPlaceholderWithTag: 'Car, (Definition/PlaceholderWithTagDefinition/#, (RGB-green/#))',
          // singlePlaceholderWithValidDefinitionPlaceholder:
          //   'Time-value/#, (Definition/SinglePlaceholderWithValidPlaceholderDefinition/#, (RGB-green/#))',
          nestedDefinitionPlaceholder:
            '(Definition/NestedPlaceholderDefinition/#, (Touchscreen, (Square, RGB-blue/#)))',
          threePlaceholderDefinition: '(Definition/ThreePlaceholderDefinition/#, (RGB-green/#, RGB-blue/#))',
          fourPlaceholderDefinition:
            '(Definition/FourPlaceholderDefinition/#, (RGB-green/#, (Cube, Volume/#, RGB-blue/#)))',
          multiPlaceholder: 'RGB-red/#, Circle, RGB-blue/#',
          multiPlaceholderWithValidDefinition:
            'RGB-red/#, Circle, (Definition/MultiPlaceholderWithValidDefinition/#, (RGB-green/#)), RGB-blue/#',
          multiPlaceholderWithThreePlaceholderDefinition:
            'RGB-red/#, Circle, (Definition/MultiPlaceholderWithThreePlaceholderDefinition/#, (RGB-green/#, RGB-blue/#)), Time-value/#',
        }
        const noExpectedPlaceholdersTestStrings = {
          noPlaceholders: 'Car',
          noPlaceholderGroup: '(Train, Age/15, RGB-red/0.5)',
          noPlaceholderTagGroupDefinition: '(Definition/TagGroupDefinition, (Square, RGB-blue))',
          noPlaceholderDefinitionWithFixedValue: '(Definition/FixedTagGroupDefinition/Test, (Square, RGB-blue))',
          singlePlaceholder: 'RGB-green/#',
          definitionPlaceholder: '(Definition/PlaceholderDefinition/#, (RGB-green/#))',
          definitionPlaceholderWithFixedValue: '(Definition/FixedPlaceholderDefinition/Test, (RGB-green/#))',
          definitionPlaceholderWithTag: 'Car, (Definition/PlaceholderWithTagDefinition/#, (RGB-green/#))',
          /*singlePlaceholderWithValidDefinitionPlaceholder:
            'Time-value/#, (Definition/SinglePlaceholderWithValidPlaceholderDefinition/#, (RGB-green/#))',*/
          nestedDefinitionPlaceholder:
            '(Definition/NestedPlaceholderDefinition/#, (Touchscreen, (Square, RGB-blue/#)))',
          threePlaceholderDefinition: '(Definition/ThreePlaceholderDefinition/#, (RGB-green/#, RGB-blue/#))',
          fourPlaceholderDefinition:
            '(Definition/FourPlaceholderDefinition/#, (RGB-green/#, (Cube, Volume/#, RGB-blue/#)))',
          multiPlaceholder: 'RGB-red/#, Circle, RGB-blue/#',
          multiPlaceholderWithValidDefinition:
            'RGB-red/#, Circle, (Definition/MultiPlaceholderWithValidDefinition/#, (RGB-green/#)), RGB-blue/#',
          multiPlaceholderWithThreePlaceholderDefinition:
            'RGB-red/#, Circle, (Definition/MultiPlaceholderWithThreePlaceholderDefinition/#, (RGB-green/#, RGB-blue/#)), Time-value/#',
        }
        const expectedPlaceholdersIssues = {
          noPlaceholders: [
            generateIssue('missingPlaceholder', {
              string: expectedPlaceholdersTestStrings.noPlaceholders,
            }),
          ],
          noPlaceholderGroup: [
            generateIssue('missingPlaceholder', {
              string: expectedPlaceholdersTestStrings.noPlaceholderGroup,
            }),
          ],
          noPlaceholderDefinitionGroup: [
            generateIssue('missingPlaceholder', {
              string: expectedPlaceholdersTestStrings.noPlaceholderDefinitionGroup,
            }),
          ],
          noPlaceholderTagGroupDefinition: [
            generateIssue('missingPlaceholder', {
              string: expectedPlaceholdersTestStrings.noPlaceholderTagGroupDefinition,
            }),
          ],
          noPlaceholderDefinitionWithFixedValue: [
            generateIssue('missingPlaceholder', {
              string: expectedPlaceholdersTestStrings.noPlaceholderDefinitionWithFixedValue,
            }),
            generateIssue('invalidPlaceholderInDefinition', {
              definition: 'FixedTagGroupDefinition',
            }),
          ],
          singlePlaceholder: [],
          definitionPlaceholder: [
            generateIssue('missingPlaceholder', {
              string: expectedPlaceholdersTestStrings.definitionPlaceholder,
            }),
          ],
          definitionPlaceholderWithFixedValue: [
            generateIssue('missingPlaceholder', {
              string: expectedPlaceholdersTestStrings.definitionPlaceholderWithFixedValue,
            }),
            generateIssue('invalidPlaceholderInDefinition', {
              definition: 'FixedPlaceholderDefinition',
            }),
          ],
          definitionPlaceholderWithTag: [
            generateIssue('missingPlaceholder', {
              string: expectedPlaceholdersTestStrings.definitionPlaceholderWithTag,
            }),
          ],
          singlePlaceholderWithValidDefinitionPlaceholder: [],
          nestedDefinitionPlaceholder: [
            generateIssue('missingPlaceholder', {
              string: expectedPlaceholdersTestStrings.nestedDefinitionPlaceholder,
            }),
          ],
          threePlaceholderDefinition: [
            generateIssue('missingPlaceholder', {
              string: expectedPlaceholdersTestStrings.threePlaceholderDefinition,
            }),
            generateIssue('invalidPlaceholderInDefinition', {
              definition: 'ThreePlaceholderDefinition',
            }),
          ],
          fourPlaceholderDefinition: [
            generateIssue('missingPlaceholder', {
              string: expectedPlaceholdersTestStrings.fourPlaceholderDefinition,
            }),
            generateIssue('invalidPlaceholderInDefinition', {
              definition: 'FourPlaceholderDefinition',
            }),
          ],
          multiPlaceholder: [
            generateIssue('invalidPlaceholder', { tag: 'RGB-red/#' }),
            generateIssue('invalidPlaceholder', { tag: 'RGB-blue/#' }),
          ],
          multiPlaceholderWithValidDefinition: [
            generateIssue('invalidPlaceholder', { tag: 'RGB-red/#' }),
            generateIssue('invalidPlaceholder', { tag: 'RGB-blue/#' }),
          ],
          multiPlaceholderWithThreePlaceholderDefinition: [
            generateIssue('invalidPlaceholder', { tag: 'RGB-red/#' }),
            generateIssue('invalidPlaceholderInDefinition', {
              definition: 'MultiPlaceholderWithThreePlaceholderDefinition',
            }),
            generateIssue('invalidPlaceholder', { tag: 'Time-value/#' }),
          ],
        }
        const noExpectedPlaceholdersIssues = {
          noPlaceholders: [],
          noPlaceholderGroup: [],
          noPlaceholderDefinitionGroup: [],
          noPlaceholderTagGroupDefinition: [],
          noPlaceholderDefinitionWithFixedValue: [
            generateIssue('invalidPlaceholderInDefinition', {
              definition: 'FixedTagGroupDefinition',
            }),
          ],
          singlePlaceholder: [generateIssue('invalidPlaceholder', { tag: 'RGB-green/#' })],
          definitionPlaceholder: [],
          definitionPlaceholderWithFixedValue: [
            generateIssue('invalidPlaceholderInDefinition', {
              definition: 'FixedPlaceholderDefinition',
            }),
          ],
          definitionPlaceholderWithTag: [],
          singlePlaceholderWithValidDefinitionPlaceholder: [
            generateIssue('invalidPlaceholder', { tag: 'Time-value/#' }),
          ],
          nestedDefinitionPlaceholder: [],
          threePlaceholderDefinition: [
            generateIssue('invalidPlaceholderInDefinition', {
              definition: 'ThreePlaceholderDefinition',
            }),
          ],
          fourPlaceholderDefinition: [
            generateIssue('invalidPlaceholderInDefinition', {
              definition: 'FourPlaceholderDefinition',
            }),
          ],
          multiPlaceholder: [
            generateIssue('invalidPlaceholder', { tag: 'RGB-red/#' }),
            generateIssue('invalidPlaceholder', { tag: 'RGB-blue/#' }),
          ],
          multiPlaceholderWithValidDefinition: [
            generateIssue('invalidPlaceholder', { tag: 'RGB-red/#' }),
            generateIssue('invalidPlaceholder', { tag: 'RGB-blue/#' }),
          ],
          multiPlaceholderWithThreePlaceholderDefinition: [
            generateIssue('invalidPlaceholder', { tag: 'RGB-red/#' }),
            generateIssue('invalidPlaceholderInDefinition', {
              definition: 'MultiPlaceholderWithThreePlaceholderDefinition',
            }),
            generateIssue('invalidPlaceholder', { tag: 'Time-value/#' }),
          ],
        }
        validatorSemantic(expectedPlaceholdersTestStrings, expectedPlaceholdersIssues, true)
        validatorSemantic(noExpectedPlaceholdersTestStrings, noExpectedPlaceholdersIssues, false)
      })
    })
  })

  describe('HED-3G library and partnered schema validation', () => {
    const hedLibrary2SchemaFile = 'tests/data/HED_testlib_2.0.0.xml'
    const hedLibrary3SchemaFile = 'tests/data/HED_testlib_3.0.0.xml'
    let hedSchemas, hedSchemas2

    beforeAll(async () => {
      const spec4 = new SchemaSpec('testlib', '2.0.0', 'testlib', hedLibrary2SchemaFile)
      const spec5 = new SchemaSpec('testlib', '3.0.0', 'testlib', hedLibrary3SchemaFile)
      const spec6 = new SchemaSpec('', '2.0.0', 'testlib', hedLibrary2SchemaFile)
      const spec7 = new SchemaSpec('', '3.0.0', 'testlib', hedLibrary3SchemaFile)
      const specs = new SchemasSpec().addSchemaSpec(spec4).addSchemaSpec(spec5)
      const specs2 = new SchemasSpec().addSchemaSpec(spec6).addSchemaSpec(spec7)
      hedSchemas = await buildSchemas(specs)
      hedSchemas2 = await buildSchemas(specs2)
    })

    /**
     * Validation base function.
     *
     * This override is required due to incompatible constructor signatures between Hed3Validator and the other two classes.
     *
     * @param {Schemas} hedSchemas The HED schema collection used for testing.
     * @param {Object<string, string>} testStrings A mapping of test strings.
     * @param {Object<string, Issue[]>} expectedIssues The expected issues for each test string.
     * @param {function(HedValidator): void} testFunction A test-specific function that executes the required validation check.
     * @param {Object<string, boolean>?} testOptions Any needed custom options for the validator.
     */
    const validatorBase = function (hedSchemas, testStrings, expectedIssues, testFunction, testOptions = {}) {
      for (const [testStringKey, testString] of Object.entries(testStrings)) {
        assert.property(expectedIssues, testStringKey, testStringKey + ' is not in expectedIssues')
        const [parsedTestString, parsingIssues] = parseHedString(testString, hedSchemas)
        const validator = new HedValidator(parsedTestString, hedSchemas, null, testOptions)
        const flattenedParsingIssues = Object.values(parsingIssues).flat()
        if (flattenedParsingIssues.length === 0) {
          testFunction(validator)
        }
        const issues = [].concat(flattenedParsingIssues, validator.issues)
        assert.sameDeepMembers(issues, expectedIssues[testStringKey], testString)
      }
    }

    /**
     * HED 3 semantic validation base function.
     *
     * This base function uses the HED 3-specific {@link HedValidator} validator class.
     *
     * @param {Object<string, string>} testStrings A mapping of test strings.
     * @param {Object<string, Issue[]>} expectedIssues The expected issues for each test string.
     * @param {function(HedValidator): void} testFunction A test-specific function that executes the required validation check.
     * @param {Object<string, boolean>?} testOptions Any needed custom options for the validator.
     */
    const validatorSemanticBase = function (testStrings, expectedIssues, testFunction, testOptions = {}) {
      validatorBase(hedSchemas, testStrings, expectedIssues, testFunction, testOptions)
    }

    describe('Full HED Strings', () => {
      const validatorSemantic = validatorSemanticBase

      /**
       * HED 3 semantic validation function using the alternative schema collection.
       *
       * This base function uses the HED 3-specific {@link HedValidator} validator class.
       *
       * @param {Object<string, string>} testStrings A mapping of test strings.
       * @param {Object<string, Issue[]>} expectedIssues The expected issues for each test string.
       * @param {function(HedValidator): void} testFunction A test-specific function that executes the required validation check.
       * @param {Object<string, boolean>?} testOptions Any needed custom options for the validator.
       */
      const validatorSemantic2 = function (testStrings, expectedIssues, testFunction, testOptions = {}) {
        validatorBase(hedSchemas2, testStrings, expectedIssues, testFunction, testOptions)
      }

      it('should allow combining tags from multiple partnered schemas', () => {
        const testStrings = {
          music: 'testlib:Piano-sound, testlib:Violin-sound',
          test2: 'testlib:SubnodeA3, testlib:Frown',
          test3: 'testlib:SubnodeF1, testlib:Car',
        }
        const expectedIssues = {
          music: [],
          test2: [],
          test3: [],
        }
        return validatorSemantic(testStrings, expectedIssues, (validator) => {
          validator.validateEventLevel()
        })
      })

      it('should allow combining tags from multiple partnered schemas as the unprefixed schema', () => {
        const testStrings = {
          music: 'Piano-sound, Violin-sound',
          test2: 'SubnodeA3, Frown',
          test3: 'SubnodeF1, Car',
        }
        const expectedIssues = {
          music: [],
          test2: [],
          test3: [],
        }
        return validatorSemantic2(testStrings, expectedIssues, (validator) => {
          validator.validateEventLevel()
        })
      })
    })

    describe('HED Tag Groups', () => {
      /**
       * HED 3 tag group semantic validation base function.
       *
       * @param {Object<string, string>} testStrings A mapping of test strings.
       * @param {Object<string, Issue[]>} expectedIssues The expected issues for each test string.
       * @param {function(HedValidator, ParsedHedGroup): void} testFunction A test-specific function that executes the required validation check.
       * @param {Object<string, boolean>?} testOptions Any needed custom options for the validator.
       */
      const validatorSemantic = function (testStrings, expectedIssues, testFunction, testOptions = {}) {
        return validatorSemanticBase(
          testStrings,
          expectedIssues,
          (validator) => {
            for (const parsedTagGroup of validator.parsedString.tagGroups) {
              testFunction(validator, parsedTagGroup)
            }
          },
          testOptions,
        )
      }

      it('should have syntactically valid definitions', () => {
        const testStrings = {
          nonDefinition: 'testlib:Car',
          nonDefinitionGroup: '(testlib:Hold-breath, testlib:Sit-down)',
          definitionOnly: '(testlib:Definition/SimpleDefinition)',
          tagGroupDefinition: '(testlib:Definition/TagGroupDefinition, (testlib:Hold-breath, testlib:Sit-down))',
          illegalSiblingDefinition: '(testlib:Definition/IllegalSiblingDefinition, testlib:Train, (testlib:Rectangle))',
          nestedDefinition:
            '(testlib:Definition/NestedDefinition, (testlib:Touchscreen, (testlib:Definition/InnerDefinition, (testlib:Square))))',
          multipleTagGroupDefinition:
            '(testlib:Definition/MultipleTagGroupDefinition, (testlib:Touchscreen), (testlib:Square))',
          defNestedInDefinition: '(testlib:Definition/DefNestedInDefinition, (testlib:Def/Nested, testlib:Triangle))',
        }
        const expectedIssues = {
          nonDefinition: [],
          nonDefinitionGroup: [],
          definitionOnly: [],
          tagGroupDefinition: [],
          illegalSiblingDefinition: [
            generateIssue('illegalDefinitionGroupTag', {
              tag: 'testlib:Train',
              definition: 'IllegalSiblingDefinition',
            }),
          ],
          nestedDefinition: [
            generateIssue('nestedDefinition', {
              definition: 'NestedDefinition',
            }),
          ],
          multipleTagGroupDefinition: [
            generateIssue('multipleTagGroupsInDefinition', {
              definition: 'MultipleTagGroupDefinition',
            }),
          ],
          defNestedInDefinition: [
            generateIssue('nestedDefinition', {
              definition: 'DefNestedInDefinition',
            }),
          ],
        }
        return validatorSemantic(testStrings, expectedIssues, (validator, tagGroup) => {
          validator.checkDefinitionGroupSyntax(tagGroup)
        })
      })

      it.each(['Onset', 'Inset'])('should have syntactically valid %s tags', (temporalTagName) => {
        const testStrings = {
          simple: `(testlib:${temporalTagName}, testlib:Def/Acc/5.4)`,
          defAndOneGroup: `(testlib:${temporalTagName}, testlib:Def/ShowFace, (testlib:Hold-breath, testlib:Sit-down))`,
          defExpandAndOneGroup: `(testlib:${temporalTagName}, (testlib:Def-expand/ShowFace, (testlib:Label/Pie)), (testlib:Hold-breath, testlib:Sit-down))`,
          noTag: `(testlib:${temporalTagName})`,
          definition: `(testlib:${temporalTagName}, testlib:Definition/ShowFace, (testlib:Label/Pie))`,
          defAndTwoGroups: `(testlib:Def/DefAndTwoGroups, (testlib:Blue), (testlib:Green), testlib:${temporalTagName})`,
          defExpandAndTwoGroups: `((testlib:Def-expand/DefExpandAndTwoGroups, (testlib:Label/Pie)), (testlib:Green), (testlib:Red), testlib:${temporalTagName})`,
          tagAndNoDef: `(testlib:${temporalTagName}, testlib:Red)`,
          tagGroupAndNoDef: `(testlib:${temporalTagName}, (testlib:Red))`,
          defAndTag: `(testlib:${temporalTagName}, testlib:Def/DefAndTag, testlib:Red)`,
          defTagAndTagGroup: `(testlib:${temporalTagName}, testlib:Def/DefTagAndTagGroup, (testlib:Red), testlib:Blue)`,
          multipleDefs: `(testlib:${temporalTagName}, testlib:Def/ShowFace, testlib:Def/Acc/5.4)`,
          defAndDefExpand: `((testlib:Def-expand/ShowFace, (testlib:Label/Pie)), testlib:Def/Acc/5.4, testlib:${temporalTagName})`,
          multipleDefinitionsAndExtraTagGroups: `((testlib:Def-expand/ShowFace, (testlib:Label/Pie)), testlib:Def/Acc/5.4, testlib:${temporalTagName}, (testlib:Blue), (testlib:Green))`,
        }
        const expectedIssues = {
          simple: [],
          defAndOneGroup: [],
          defExpandAndOneGroup: [],
          noTag: [generateIssue('temporalWithoutDefinition', { tagGroup: testStrings.noTag, tag: temporalTagName })],
          definition: [
            generateIssue('temporalWithoutDefinition', { tagGroup: testStrings.definition, tag: temporalTagName }),
            generateIssue('extraTagsInTemporal', { definition: null, tag: temporalTagName }),
          ],
          defAndTwoGroups: [
            generateIssue('extraTagsInTemporal', { definition: 'DefAndTwoGroups', tag: temporalTagName }),
          ],
          defExpandAndTwoGroups: [
            generateIssue('extraTagsInTemporal', { definition: 'DefExpandAndTwoGroups', tag: temporalTagName }),
          ],
          tagAndNoDef: [
            generateIssue('temporalWithoutDefinition', { tagGroup: testStrings.tagAndNoDef, tag: temporalTagName }),
            generateIssue('extraTagsInTemporal', { definition: null, tag: temporalTagName }),
          ],
          tagGroupAndNoDef: [
            generateIssue('temporalWithoutDefinition', {
              tagGroup: testStrings.tagGroupAndNoDef,
              tag: temporalTagName,
            }),
          ],
          defAndTag: [generateIssue('extraTagsInTemporal', { definition: 'DefAndTag', tag: temporalTagName })],
          defTagAndTagGroup: [
            generateIssue('extraTagsInTemporal', { definition: 'DefTagAndTagGroup', tag: temporalTagName }),
          ],
          multipleDefs: [
            generateIssue('temporalWithMultipleDefinitions', {
              tagGroup: testStrings.multipleDefs,
              tag: temporalTagName,
            }),
          ],
          defAndDefExpand: [
            generateIssue('temporalWithMultipleDefinitions', {
              tagGroup: testStrings.defAndDefExpand,
              tag: temporalTagName,
            }),
          ],
          multipleDefinitionsAndExtraTagGroups: [
            generateIssue('temporalWithMultipleDefinitions', {
              tagGroup: testStrings.multipleDefinitionsAndExtraTagGroups,
              tag: temporalTagName,
            }),
            generateIssue('extraTagsInTemporal', {
              definition: 'Multiple definition tags found',
              tag: temporalTagName,
            }),
          ],
        }
        return validatorSemantic(testStrings, expectedIssues, (validator, tagGroup) => {
          validator.checkTemporalSyntax(tagGroup)
        })
      })

      it('should have syntactically valid offsets', () => {
        const testStrings = {
          simple: '(testlib:Offset, testlib:Def/Acc/5.4)',
          noTag: '(testlib:Offset)',
          tagAndNoDef: '(testlib:Offset, testlib:Red)',
          tagGroupAndNoDef: '(testlib:Offset, (testlib:Red))',
          defAndTag: '(testlib:Offset, testlib:Def/DefAndTag, testlib:Red)',
          defExpandAndTag: '((testlib:Def-expand/DefExpandAndTag, (testlib:Label/Pie)), testlib:Offset, testlib:Red)',
          defAndTagGroup: '(testlib:Offset, testlib:Def/DefAndTagGroup, (testlib:Red))',
          defTagAndTagGroup: '(testlib:Offset, testlib:Def/DefTagAndTagGroup, (testlib:Red), testlib:Blue)',
          defExpandAndTagGroup:
            '((testlib:Def-expand/DefExpandAndTagGroup, (testlib:Label/Pie)), testlib:Offset, (testlib:Red))',
          multipleDefs: '(testlib:Offset, testlib:Def/MyColor, testlib:Def/Acc/5.4)',
          defAndDefExpand: '((testlib:Def-expand/MyColor, (testlib:Label/Pie)), testlib:Def/Acc/5.4, testlib:Offset)',
          multipleDefinitionsAndExtraTagGroups:
            '((testlib:Def-expand/MyColor, (testlib:Label/Pie)), testlib:Def/Acc/5.4, testlib:Offset, (testlib:Blue), (testlib:Green))',
        }
        const expectedIssues = {
          simple: [],
          noTag: [generateIssue('temporalWithoutDefinition', { tagGroup: testStrings.noTag, tag: 'Offset' })],
          tagAndNoDef: [
            generateIssue('temporalWithoutDefinition', { tagGroup: testStrings.tagAndNoDef, tag: 'Offset' }),
            generateIssue('extraTagsInTemporal', { definition: null, tag: 'Offset' }),
          ],
          tagGroupAndNoDef: [
            generateIssue('temporalWithoutDefinition', { tagGroup: testStrings.tagGroupAndNoDef, tag: 'Offset' }),
            generateIssue('extraTagsInTemporal', { definition: null, tag: 'Offset' }),
          ],
          defAndTag: [generateIssue('extraTagsInTemporal', { definition: 'DefAndTag', tag: 'Offset' })],
          defExpandAndTag: [generateIssue('extraTagsInTemporal', { definition: 'DefExpandAndTag', tag: 'Offset' })],
          defAndTagGroup: [generateIssue('extraTagsInTemporal', { definition: 'DefAndTagGroup', tag: 'Offset' })],
          defTagAndTagGroup: [generateIssue('extraTagsInTemporal', { definition: 'DefTagAndTagGroup', tag: 'Offset' })],
          defExpandAndTagGroup: [
            generateIssue('extraTagsInTemporal', { definition: 'DefExpandAndTagGroup', tag: 'Offset' }),
          ],
          multipleDefs: [
            generateIssue('temporalWithMultipleDefinitions', { tagGroup: testStrings.multipleDefs, tag: 'Offset' }),
          ],
          defAndDefExpand: [
            generateIssue('temporalWithMultipleDefinitions', { tagGroup: testStrings.defAndDefExpand, tag: 'Offset' }),
          ],
          multipleDefinitionsAndExtraTagGroups: [
            generateIssue('temporalWithMultipleDefinitions', {
              tagGroup: testStrings.multipleDefinitionsAndExtraTagGroups,
              tag: 'Offset',
            }),
            generateIssue('extraTagsInTemporal', { definition: 'Multiple definition tags found', tag: 'Offset' }),
          ],
        }
        return validatorSemantic(testStrings, expectedIssues, (validator, tagGroup) => {
          validator.checkTemporalSyntax(tagGroup)
        })
      })
    })
  })
})<|MERGE_RESOLUTION|>--- conflicted
+++ resolved
@@ -570,52 +570,52 @@
         )
       }
 
-      // // TODO: Already covered in stringParserTests -- units still to move down.
-      // it.skip('(REMOVE) should exist in the schema or be an allowed extension', () => {
-      //   const testStrings = {
-      //     takesValue: 'Time-value/3 ms',
-      //     full: 'Left-side-of',
-      //     extensionAllowed: 'Human/Driver',
-      //     leafExtension: 'Sensory-event/Something',
-      //     nonExtensionAllowed: 'Event/Nonsense',
-      //     illegalComma: 'Label/This_is_a_label,This/Is/A/Tag',
-      //     placeholder: 'Train/#',
-      //   }
-      //   const expectedIssues = {
-      //     takesValue: [],
-      //     full: [],
-      //     extensionAllowed: [generateIssue('extension', { tag: testStrings.extensionAllowed })],
-      //     leafExtension: [generateIssue('invalidExtension', { tag: 'Something', parentTag: 'Event/Sensory-event' })],
-      //     nonExtensionAllowed: [
-      //       generateIssue('invalidExtension', {
-      //         tag: 'Nonsense',
-      //         parentTag: 'Event',
-      //       }),
-      //     ],
-      //     illegalComma: [
-      //       generateIssue('invalidTag', { tag: 'This/Is/A/Tag' }),
-      //       /* Intentionally not thrown (validation ends at parsing stage)
-      //       generateIssue('extraCommaOrInvalid', {
-      //         previousTag: 'Label/This_is_a_label',
-      //         tag: 'This/Is/A/Tag',
-      //       }),
-      //      */
-      //     ],
-      //     placeholder: [
-      //       generateIssue('invalidTag', {
-      //         tag: testStrings.placeholder,
-      //       }),
-      //     ],
-      //   }
-      //   return validatorSemantic(
-      //     testStrings,
-      //     expectedIssues,
-      //     (validator, tag, previousTag) => {
-      //       validator.checkIfTagIsValid(tag, previousTag)
-      //     },
-      //     { checkForWarnings: true },
-      //   )
-      // })
+      // TODO: Already covered in stringParserTests -- units still to move down.
+      it.skip('(REMOVE) should exist in the schema or be an allowed extension', () => {
+        const testStrings = {
+          takesValue: 'Time-value/3 ms',
+          full: 'Left-side-of',
+          extensionAllowed: 'Human/Driver',
+          leafExtension: 'Sensory-event/Something',
+          nonExtensionAllowed: 'Event/Nonsense',
+          illegalComma: 'Label/This_is_a_label,This/Is/A/Tag',
+          placeholder: 'Train/#',
+        }
+        const expectedIssues = {
+          takesValue: [],
+          full: [],
+          extensionAllowed: [generateIssue('extension', { tag: testStrings.extensionAllowed })],
+          leafExtension: [generateIssue('invalidExtension', { tag: 'Something', parentTag: 'Event/Sensory-event' })],
+          nonExtensionAllowed: [
+            generateIssue('invalidExtension', {
+              tag: 'Nonsense',
+              parentTag: 'Event',
+            }),
+          ],
+          illegalComma: [
+            generateIssue('invalidTag', { tag: 'This/Is/A/Tag' }),
+            /* Intentionally not thrown (validation ends at parsing stage)
+            generateIssue('extraCommaOrInvalid', {
+              previousTag: 'Label/This_is_a_label',
+              tag: 'This/Is/A/Tag',
+            }),
+           */
+          ],
+          placeholder: [
+            generateIssue('invalidTag', {
+              tag: testStrings.placeholder,
+            }),
+          ],
+        }
+        return validatorSemantic(
+          testStrings,
+          expectedIssues,
+          (validator, tag, previousTag) => {
+            validator.checkIfTagIsValid(tag, previousTag)
+          },
+          { checkForWarnings: true },
+        )
+      })
 
       // TODO: Wait to generate tests until detection moved to stringParser.
       it('should have a proper unit when required', () => {
@@ -627,10 +627,6 @@
           correctNoPluralUnit: 'Frequency/3 hertz',
           incorrectNonSymbolCapitalizedUnit: 'Time-value/3 MilliSeconds',
           correctSymbolCapitalizedUnit: 'Frequency/3 kHz',
-<<<<<<< HEAD
-          // missingRequiredUnit: 'Time-value/3',
-=======
->>>>>>> 32697761
           incorrectUnit: 'Time-value/3 cm',
           incorrectNonNumericValue: 'Time-value/A ms',
           incorrectPluralUnit: 'Frequency/3 hertzs',
@@ -640,6 +636,8 @@
           incorrectNonSIUnitSymbolModifier: 'Speed/100 Mkph',
           notRequiredNumber: 'RGB-red/0.5',
           notRequiredScientific: 'RGB-red/5e-1',
+          /*properTime: 'Clockface/08:30',
+        invalidTime: 'Clockface/54:54',*/
         }
         const expectedIssues = {
           correctUnit: [],
@@ -647,23 +645,12 @@
           correctSingularUnit: [],
           correctPluralUnit: [],
           correctNoPluralUnit: [],
-<<<<<<< HEAD
-          correctNonSymbolCapitalizedUnit: [],
-          correctSymbolCapitalizedUnit: [],
-          /*      missingRequiredUnit: [
-            generateIssue('unitClassDefaultUsed', {
-              defaultUnit: 's',
-              tag: testStrings.missingRequiredUnit,
-            }),
-          ],*/
-=======
           incorrectNonSymbolCapitalizedUnit: [
             generateIssue('unitClassInvalidUnit', {
               tag: testStrings.incorrectNonSymbolCapitalizedUnit,
             }),
           ],
           correctSymbolCapitalizedUnit: [],
->>>>>>> 32697761
           incorrectUnit: [
             generateIssue('unitClassInvalidUnit', {
               tag: testStrings.incorrectUnit,
@@ -1107,8 +1094,8 @@
         return validatorSemantic(testStrings, expectedIssues, true)
       })
 
-      // TODO: Remove -- now in bidsTests as definition-tests - check on singlePlaceholderWithValidDefinitionPlaceholder
-      it.skip('(NOT all of these are working now)should have valid placeholders in definitions', () => {
+      // TODO: Remove -- now in bidsTests as definition-tests
+      it('should have valid placeholders in definitions', () => {
         const expectedPlaceholdersTestStrings = {
           noPlaceholders: 'Car',
           noPlaceholderGroup: '(Train, Age/15, RGB-red/0.5)',
@@ -1118,8 +1105,8 @@
           definitionPlaceholder: '(Definition/PlaceholderDefinition/#, (RGB-green/#))',
           definitionPlaceholderWithFixedValue: '(Definition/FixedPlaceholderDefinition/Test, (RGB-green/#))',
           definitionPlaceholderWithTag: 'Car, (Definition/PlaceholderWithTagDefinition/#, (RGB-green/#))',
-          // singlePlaceholderWithValidDefinitionPlaceholder:
-          //   'Time-value/#, (Definition/SinglePlaceholderWithValidPlaceholderDefinition/#, (RGB-green/#))',
+          singlePlaceholderWithValidDefinitionPlaceholder:
+            'Time-value/#, (Definition/SinglePlaceholderWithValidPlaceholderDefinition/#, (RGB-green/#))',
           nestedDefinitionPlaceholder:
             '(Definition/NestedPlaceholderDefinition/#, (Touchscreen, (Square, RGB-blue/#)))',
           threePlaceholderDefinition: '(Definition/ThreePlaceholderDefinition/#, (RGB-green/#, RGB-blue/#))',
@@ -1140,8 +1127,8 @@
           definitionPlaceholder: '(Definition/PlaceholderDefinition/#, (RGB-green/#))',
           definitionPlaceholderWithFixedValue: '(Definition/FixedPlaceholderDefinition/Test, (RGB-green/#))',
           definitionPlaceholderWithTag: 'Car, (Definition/PlaceholderWithTagDefinition/#, (RGB-green/#))',
-          /*singlePlaceholderWithValidDefinitionPlaceholder:
-            'Time-value/#, (Definition/SinglePlaceholderWithValidPlaceholderDefinition/#, (RGB-green/#))',*/
+          singlePlaceholderWithValidDefinitionPlaceholder:
+            'Time-value/#, (Definition/SinglePlaceholderWithValidPlaceholderDefinition/#, (RGB-green/#))',
           nestedDefinitionPlaceholder:
             '(Definition/NestedPlaceholderDefinition/#, (Touchscreen, (Square, RGB-blue/#)))',
           threePlaceholderDefinition: '(Definition/ThreePlaceholderDefinition/#, (RGB-green/#, RGB-blue/#))',
