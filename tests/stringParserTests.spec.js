--- conflicted
+++ resolved
@@ -3,14 +3,9 @@
 import { beforeAll, describe, afterAll } from '@jest/globals'
 import path from 'path'
 
-<<<<<<< HEAD
-import { buildSchemas } from '../validator/schema/init'
-import { SchemaSpec, SchemasSpec } from '../common/schema/types'
-=======
 import { BidsHedIssue } from '../bids/types/issues'
 import { buildSchemas } from '../schema/init'
 import { SchemaSpec, SchemasSpec } from '../schema/specs'
->>>>>>> d97277f2
 
 import { parseTestData } from './testData/stringParserTests.data'
 import { shouldRun, getHedString } from './testUtilities'
@@ -39,9 +34,8 @@
 
   afterAll(() => {})
 
-  describe.each(parseTestData)('$name : $description', ({ name, tests }) => {
-    // Converts the string to short and to long and compares with results
-    const testConvert = function (test) {
+  describe.each(conversionTestData)('$name : $description', ({ name, tests }) => {
+    const convert = function (test) {
       const status = test.errors.length === 0 ? 'Expect pass' : 'Expect fail'
       const header = `[${test.testname} (${status})]`
       const thisSchema = schemaMap.get(test.schemaVersion)
@@ -49,37 +43,25 @@
 
       // Parse the string before converting
       const [parsedString, errorIssues, warningIssues] = getHedString(test.stringIn, thisSchema)
-
-      // Check for errors
       assert.deepStrictEqual(
         errorIssues,
         test.errors,
         `${header}: expected ${errorIssues} errors but received ${test.errors}\n`,
       )
-      // Check for warnings
       assert.deepStrictEqual(
         warningIssues,
         test.warnings,
         `${header}: expected ${warningIssues} warnings but received ${test.warnings}\n`,
       )
-      if (parsedString === null) {
-        return
+
+      let resultString = null
+      if (parsedString !== null) {
+        resultString = parsedString.format(test.operation === 'toLong')
       }
-
-      // Check the conversion to long
-      const longString = parsedString.format(true)
       assert.strictEqual(
-        longString,
-        test.stringLong,
-        `${header}: expected ${test.stringLong} but received ${longString}`,
-      )
-
-      // Check the conversion to short
-      const shortString = parsedString.format(false)
-      assert.strictEqual(
-        shortString,
-        test.stringShort,
-        `${header}: expected ${test.stringShort} but received ${shortString}`,
+        resultString,
+        test.stringOut,
+        `${header} [${test.operation}]: expected ${test.stringOut} but received ${resultString}`,
       )
     }
 
@@ -89,8 +71,8 @@
 
     if (tests && tests.length > 0) {
       test.each(tests)('$testname: $explanation ', (test) => {
-        if (shouldRun(name, test.testname, runAll, runMap, skipMap)) {
-          testConvert(test)
+        if (shouldRun(name, test.testname, onlyRun)) {
+          convert(test)
         } else {
           console.log(`----Skipping ${name}: ${test.testname}`)
         }
